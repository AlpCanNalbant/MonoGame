--- conflicted
+++ resolved
@@ -1,417 +1,399 @@
-#region License
-/*
-Microsoft Public License (Ms-PL)
-MonoGame - Copyright © 2009 The MonoGame Team
+#region License
+/*
+Microsoft Public License (Ms-PL)
+MonoGame - Copyright © 2009 The MonoGame Team
+
+All rights reserved.
+
+This license governs use of the accompanying software. If you use the software, you accept this license. If you do not
+accept the license, do not use the software.
+
+1. Definitions
+The terms "reproduce," "reproduction," "derivative works," and "distribution" have the same meaning here as under 
+U.S. copyright law.
+
+A "contribution" is the original software, or any additions or changes to the software.
+A "contributor" is any person that distributes its contribution under this license.
+"Licensed patents" are a contributor's patent claims that read directly on its contribution.
+
+2. Grant of Rights
+(A) Copyright Grant- Subject to the terms of this license, including the license conditions and limitations in section 3, 
+each contributor grants you a non-exclusive, worldwide, royalty-free copyright license to reproduce its contribution, prepare derivative works of its contribution, and distribute its contribution or any derivative works that you create.
+(B) Patent Grant- Subject to the terms of this license, including the license conditions and limitations in section 3, 
+each contributor grants you a non-exclusive, worldwide, royalty-free license under its licensed patents to make, have made, use, sell, offer for sale, import, and/or otherwise dispose of its contribution in the software or derivative works of the contribution in the software.
+
+3. Conditions and Limitations
+(A) No Trademark License- This license does not grant you rights to use any contributors' name, logo, or trademarks.
+(B) If you bring a patent claim against any contributor over patents that you claim are infringed by the software, 
+your patent license from such contributor to the software ends automatically.
+(C) If you distribute any portion of the software, you must retain all copyright, patent, trademark, and attribution 
+notices that are present in the software.
+(D) If you distribute any portion of the software in source code form, you may do so only under this license by including 
+a complete copy of this license with your distribution. If you distribute any portion of the software in compiled or object 
+code form, you may only do so under a license that complies with this license.
+(E) The software is licensed "as-is." You bear the risk of using it. The contributors give no express warranties, guarantees
+or conditions. You may have additional consumer rights under your local laws which this license cannot change. To the extent
+permitted under your local laws, the contributors exclude the implied warranties of merchantability, fitness for a particular
+purpose and non-infringement.
+*/
+#endregion License
+
+using System;
+using System.IO;
+
+using Microsoft.Xna.Framework.Audio;
+
+#if IOS
+using MonoTouch.Foundation;
+using MonoTouch.AVFoundation;
+#elif WINDOWS_MEDIA_SESSION
+using SharpDX;
+using SharpDX.MediaFoundation;
+#endif
+
+namespace Microsoft.Xna.Framework.Media
+{
+    public sealed class Song : IEquatable<Song>, IDisposable
+    {
+#if IOS
+		private AVAudioPlayer _sound;
+#elif PSM
+        private PSSuiteSong _sound;
+#elif WINDOWS_MEDIA_SESSION
+        private Topology _topology;
+#elif !WINDOWS_MEDIA_ENGINE
+		private SoundEffectInstance _sound;
+#endif
+		
+		private string _name;
+		private int _playCount = 0;
+        private TimeSpan _duration = TimeSpan.Zero;
+        bool disposed;
+
+        internal Song(string fileName, int durationMS)
+            : this(fileName)
+        {
+            _duration = TimeSpan.FromMilliseconds(durationMS);
+        }
+
+		internal Song(string fileName)
+		{			
+			_name = fileName;
+			
+#if IOS
+			_sound = AVAudioPlayer.FromUrl(NSUrl.FromFilename(fileName));
+			_sound.NumberOfLoops = 0;
+            _sound.FinishedPlaying += OnFinishedPlaying;
+#elif PSM
+            _sound = new PSSuiteSong(_name);
+#elif WINDOWS_MEDIA_SESSION 
+            GetTopology();      
+#elif !WINDOWS_MEDIA_ENGINE
+            _sound = new SoundEffect(_name).CreateInstance();
+#endif
+        }
+
+        ~Song()
+        {
+            Dispose(false);
+        }
+
+        internal string FilePath
+		{
+			get { return _name; }
+		}
+		
+		public void Dispose()
+        {
+            Dispose(true);
+            GC.SuppressFinalize(this);
+        }
+        
+        void Dispose(bool disposing)
+        {
+            if (!disposed)
+            {
+                if (disposing)
+                {
+#if WINDOWS_MEDIA_SESSION
+
+                    if (_topology != null)
+                    {
+                        _topology.Dispose();
+                        _topology = null;
+                    }
+
+#elif !WINDOWS_MEDIA_ENGINE
+
+                    if (_sound != null)
+                    {
+#if IOS
+                       _sound.FinishedPlaying -= OnFinishedPlaying;
+#endif
+                        _sound.Dispose();
+                        _sound = null;
+                    }
+#endif
+                }
+
+                disposed = true;
+            }
+        }
+        
+		public bool Equals(Song song)
+        {
+#if DIRECTX
+            return song != null && song.FilePath == FilePath;
+#else
+			return ((object)song != null) && (Name == song.Name);
+#endif
+		}
+		
+		public override int GetHashCode ()
+		{
+			return base.GetHashCode ();
+		}
+		
+		public override bool Equals(Object obj)
+		{
+			if(obj == null)
+			{
+				return false;
+			}
+			
+			return Equals(obj as Song);  
+		}
+		
+		public static bool operator ==(Song song1, Song song2)
+		{
+			if((object)song1 == null)
+			{
+				return (object)song2 == null;
+			}
+
+			return song1.Equals(song2);
+		}
+		
+		public static bool operator !=(Song song1, Song song2)
+		{
+		  return ! (song1 == song2);
+		}
+
+#if WINDOWS_MEDIA_SESSION
+
+        internal Topology GetTopology()
+        {
+            if (_topology == null)
+            {
+                MediaFactory.CreateTopology(out _topology);
+
+                SharpDX.MediaFoundation.MediaSource mediaSource;
+                {
+                    SourceResolver resolver;
+                    MediaFactory.CreateSourceResolver(out resolver);
+
+                    ObjectType otype;
+                    ComObject source;
+                    resolver.CreateObjectFromURL(FilePath, (int)SourceResolverFlags.MediaSource, null, out otype,
+                                                 out source);
+                    mediaSource = source.QueryInterface<SharpDX.MediaFoundation.MediaSource>();
+                    resolver.Dispose();
+                    source.Dispose();
+                }
+
+                PresentationDescriptor presDesc;
+                mediaSource.CreatePresentationDescriptor(out presDesc);
+
+                for (var i = 0; i < presDesc.StreamDescriptorCount; i++)
+                {
+                    Bool selected;
+                    StreamDescriptor desc;
+                    presDesc.GetStreamDescriptorByIndex(i, out selected, out desc);
+
+                    if (selected)
+                    {
+                        TopologyNode sourceNode;
+                        MediaFactory.CreateTopologyNode(TopologyType.SourceStreamNode, out sourceNode);
+
+                        sourceNode.Set(TopologyNodeAttributeKeys.Source, mediaSource);
+                        sourceNode.Set(TopologyNodeAttributeKeys.PresentationDescriptor, presDesc);
+                        sourceNode.Set(TopologyNodeAttributeKeys.StreamDescriptor, desc);
+
+                        TopologyNode outputNode;
+                        MediaFactory.CreateTopologyNode(TopologyType.OutputNode, out outputNode);
+
+                        var majorType = desc.MediaTypeHandler.MajorType;
+                        if (majorType != MediaTypeGuids.Audio)
+                            throw new NotSupportedException("The song contains video data!");
+
+                        Activate activate;
+                        MediaFactory.CreateAudioRendererActivate(out activate);
+                        outputNode.Object = activate;
+
+                        _topology.AddNode(sourceNode);
+                        _topology.AddNode(outputNode);
+                        sourceNode.ConnectOutput(0, outputNode, 0);
+
+                        sourceNode.Dispose();
+                        outputNode.Dispose();
+                    }
+
+                    desc.Dispose();
+                }
+
+                presDesc.Dispose();
+                mediaSource.Dispose();
+            }
+
+            return _topology;
+        }
+            
+#elif !WINDOWS_MEDIA_ENGINE
+
+        internal delegate void FinishedPlayingHandler(object sender, EventArgs args);
+		event FinishedPlayingHandler DonePlaying;
+
+		internal void OnFinishedPlaying (object sender, EventArgs args)
+		{
+			if (DonePlaying == null)
+				return;
+			
+			DonePlaying(sender, args);
+		}
+
+		/// <summary>
+		/// Set the event handler for "Finished Playing". Done this way to prevent multiple bindings.
+		/// </summary>
+		internal void SetEventHandler(FinishedPlayingHandler handler)
+		{
+			if (DonePlaying != null)
+				return;
+			
+			DonePlaying += handler;
+		}
+
+		internal void Play()
+		{	
+			if ( _sound == null )
+				return;
+			
+			_sound.Play();
+
+            _playCount++;
+        }
+
+		internal void Resume()
+		{
+			if (_sound == null)
+				return;			
+#if IOS
 
-All rights reserved.
-
-This license governs use of the accompanying software. If you use the software, you accept this license. If you do not
-accept the license, do not use the software.
-
-1. Definitions
-The terms "reproduce," "reproduction," "derivative works," and "distribution" have the same meaning here as under 
-U.S. copyright law.
-
-A "contribution" is the original software, or any additions or changes to the software.
-A "contributor" is any person that distributes its contribution under this license.
-"Licensed patents" are a contributor's patent claims that read directly on its contribution.
-
-2. Grant of Rights
-(A) Copyright Grant- Subject to the terms of this license, including the license conditions and limitations in section 3, 
-each contributor grants you a non-exclusive, worldwide, royalty-free copyright license to reproduce its contribution, prepare derivative works of its contribution, and distribute its contribution or any derivative works that you create.
-(B) Patent Grant- Subject to the terms of this license, including the license conditions and limitations in section 3, 
-each contributor grants you a non-exclusive, worldwide, royalty-free license under its licensed patents to make, have made, use, sell, offer for sale, import, and/or otherwise dispose of its contribution in the software or derivative works of the contribution in the software.
-
-3. Conditions and Limitations
-(A) No Trademark License- This license does not grant you rights to use any contributors' name, logo, or trademarks.
-(B) If you bring a patent claim against any contributor over patents that you claim are infringed by the software, 
-your patent license from such contributor to the software ends automatically.
-(C) If you distribute any portion of the software, you must retain all copyright, patent, trademark, and attribution 
-notices that are present in the software.
-(D) If you distribute any portion of the software in source code form, you may do so only under this license by including 
-a complete copy of this license with your distribution. If you distribute any portion of the software in compiled or object 
-code form, you may only do so under a license that complies with this license.
-(E) The software is licensed "as-is." You bear the risk of using it. The contributors give no express warranties, guarantees
-or conditions. You may have additional consumer rights under your local laws which this license cannot change. To the extent
-permitted under your local laws, the contributors exclude the implied warranties of merchantability, fitness for a particular
-purpose and non-infringement.
-*/
-#endregion License
-
-using System;
-using System.IO;
-
-using Microsoft.Xna.Framework.Audio;
-
-#if IOS
-using MonoTouch.Foundation;
-using MonoTouch.AVFoundation;
-#elif WINDOWS_MEDIA_SESSION
-using SharpDX;
-using SharpDX.MediaFoundation;
-#endif
-
-namespace Microsoft.Xna.Framework.Media
-{
-    public sealed class Song : IEquatable<Song>, IDisposable
-    {
-#if IOS
-		private AVAudioPlayer _sound;
-#elif PSM
-        private PSSuiteSong _sound;
-#elif WINDOWS_MEDIA_SESSION
-        private Topology _topology;
-#elif !WINDOWS_MEDIA_ENGINE
-		private SoundEffectInstance _sound;
-#endif
-		
-		private string _name;
-		private int _playCount = 0;
-        private TimeSpan _duration = TimeSpan.Zero;
-        bool disposed;
-
-        internal Song(string fileName, int durationMS)
-            : this(fileName)
-        {
-            _Duration = TimeSpan.FromMilliseconds(durationMS);
-        }
-		internal Song(string fileName)
-		{			
-			_name = fileName;
-			
-#if IOS
-			_sound = AVAudioPlayer.FromUrl(NSUrl.FromFilename(fileName));
-			_sound.NumberOfLoops = 0;
-            _sound.FinishedPlaying += OnFinishedPlaying;
-#elif PSM
-            _sound = new PSSuiteSong(_name);
-#elif WINDOWS_MEDIA_SESSION 
-            GetTopology();      
-#elif !WINDOWS_MEDIA_ENGINE
-            _sound = new SoundEffect(_name).CreateInstance();
-#endif
-        }
-
-        ~Song()
-        {
-            Dispose(false);
-        }
-
-        internal string FilePath
-		{
-			get { return _name; }
-		}
-		
-		public void Dispose()
-        {
-            Dispose(true);
-            GC.SuppressFinalize(this);
-        }
-        
-        void Dispose(bool disposing)
-        {
-            if (!disposed)
-            {
-                if (disposing)
-                {
-#if WINDOWS_MEDIA_SESSION
-
-                    if (_topology != null)
-                    {
-                        _topology.Dispose();
-                        _topology = null;
-                    }
-
-#elif !WINDOWS_MEDIA_ENGINE
-
-                    if (_sound != null)
-                    {
-#if IOS
-                       _sound.FinishedPlaying -= OnFinishedPlaying;
-#endif
-                        _sound.Dispose();
-                        _sound = null;
-                    }
-#endif
-                }
-
-                disposed = true;
-            }
-        }
-        
-		public bool Equals(Song song)
-        {
-#if DIRECTX
-            return song != null && song.FilePath == FilePath;
-#else
-			return ((object)song != null) && (Name == song.Name);
-#endif
-		}
-		
-		public override int GetHashCode ()
-		{
-			return base.GetHashCode ();
-		}
-		
-		public override bool Equals(Object obj)
-		{
-			if(obj == null)
-			{
-				return false;
-			}
-			
-			return Equals(obj as Song);  
-		}
-		
-		public static bool operator ==(Song song1, Song song2)
-		{
-			if((object)song1 == null)
-			{
-				return (object)song2 == null;
-			}
-
-			return song1.Equals(song2);
-		}
-		
-		public static bool operator !=(Song song1, Song song2)
-		{
-		  return ! (song1 == song2);
-		}
-
-#if WINDOWS_MEDIA_SESSION
-
-        internal Topology GetTopology()
-        {
-            if (_topology == null)
-            {
-                MediaFactory.CreateTopology(out _topology);
-
-                SharpDX.MediaFoundation.MediaSource mediaSource;
-                {
-                    SourceResolver resolver;
-                    MediaFactory.CreateSourceResolver(out resolver);
-
-                    ObjectType otype;
-                    ComObject source;
-                    resolver.CreateObjectFromURL(FilePath, (int)SourceResolverFlags.MediaSource, null, out otype,
-                                                 out source);
-                    mediaSource = source.QueryInterface<SharpDX.MediaFoundation.MediaSource>();
-                    resolver.Dispose();
-                    source.Dispose();
-                }
-
-                PresentationDescriptor presDesc;
-                mediaSource.CreatePresentationDescriptor(out presDesc);
-
-                // Store the duration for later.
-                var ticks = presDesc.Get(PresentationDescriptionAttributeKeys.Duration);
-                _duration = TimeSpan.FromTicks(ticks);
-
-                for (var i = 0; i < presDesc.StreamDescriptorCount; i++)
-                {
-                    Bool selected;
-                    StreamDescriptor desc;
-                    presDesc.GetStreamDescriptorByIndex(i, out selected, out desc);
-
-                    if (selected)
-                    {
-                        TopologyNode sourceNode;
-                        MediaFactory.CreateTopologyNode(TopologyType.SourceStreamNode, out sourceNode);
-
-                        sourceNode.Set(TopologyNodeAttributeKeys.Source, mediaSource);
-                        sourceNode.Set(TopologyNodeAttributeKeys.PresentationDescriptor, presDesc);
-                        sourceNode.Set(TopologyNodeAttributeKeys.StreamDescriptor, desc);
-
-                        TopologyNode outputNode;
-                        MediaFactory.CreateTopologyNode(TopologyType.OutputNode, out outputNode);
-
-                        var majorType = desc.MediaTypeHandler.MajorType;
-                        if (majorType != MediaTypeGuids.Audio)
-                            throw new NotSupportedException("The song contains video data!");
-
-                        Activate activate;
-                        MediaFactory.CreateAudioRendererActivate(out activate);
-                        outputNode.Object = activate;
-
-                        _topology.AddNode(sourceNode);
-                        _topology.AddNode(outputNode);
-                        sourceNode.ConnectOutput(0, outputNode, 0);
-
-                        sourceNode.Dispose();
-                        outputNode.Dispose();
-                    }
-
-                    desc.Dispose();
-                }
-
-                presDesc.Dispose();
-                mediaSource.Dispose();
-            }
-
-            return _topology;
-        }
-            
-#elif !WINDOWS_MEDIA_ENGINE
-
-        internal delegate void FinishedPlayingHandler(object sender, EventArgs args);
-		event FinishedPlayingHandler DonePlaying;
-
-		internal void OnFinishedPlaying (object sender, EventArgs args)
-		{
-			if (DonePlaying == null)
-				return;
-			
-			DonePlaying(sender, args);
-		}
-
-		/// <summary>
-		/// Set the event handler for "Finished Playing". Done this way to prevent multiple bindings.
-		/// </summary>
-		internal void SetEventHandler(FinishedPlayingHandler handler)
-		{
-			if (DonePlaying != null)
-				return;
-			
-			DonePlaying += handler;
-		}
-
-		internal void Play()
-		{	
-			if ( _sound == null )
-				return;
-			
-			_sound.Play();
-
-            _playCount++;
-        }
-
-		internal void Resume()
-		{
-			if (_sound == null)
-				return;			
-#if IOS
-
-			_sound.Play();
-#else
-			_sound.Resume();
-#endif
-		}
-		
-		internal void Pause()
-		{			            
-			if ( _sound == null )
-				return;
-			
-			_sound.Pause();
-        }
-		
-		internal void Stop()
-		{
-			if ( _sound == null )
-				return;
-			
-			_sound.Stop();
-			_playCount = 0;
-		}
-
-		internal float Volume
-		{
-			get
-			{
-				if (_sound != null)
-					return _sound.Volume;
-				else
-					return 0.0f;
-			}
-			
-			set
-			{
-				if ( _sound != null && _sound.Volume != value )
-					_sound.Volume = value;
-			}			
-		}
-
-<<<<<<< HEAD
-        // Returns the duration of song
+			_sound.Play();
+#else
+			_sound.Resume();
+#endif
+		}
+		
+		internal void Pause()
+		{			            
+			if ( _sound == null )
+				return;
+			
+			_sound.Pause();
+        }
+		
+		internal void Stop()
+		{
+			if ( _sound == null )
+				return;
+			
+			_sound.Stop();
+			_playCount = 0;
+		}
+
+		internal float Volume
+		{
+			get
+			{
+				if (_sound != null)
+					return _sound.Volume;
+				else
+					return 0.0f;
+			}
+			
+			set
+			{
+				if ( _sound != null && _sound.Volume != value )
+					_sound.Volume = value;
+			}			
+		}
+
+		internal TimeSpan Position
+        {
+            get
+            {
+                // TODO: Implement
+                return new TimeSpan(0);				
+            }
+        }
+
+#endif // !DIRECTX
+
         public TimeSpan Duration
-        {
-            get
-            {
-                return _Duration;
-            }
-        }
-        private TimeSpan _Duration = TimeSpan.Zero;
-		
-		// TODO: Implement
-		public TimeSpan Position
-=======
-		internal TimeSpan Position
-        {
-            get
-            {
-                // TODO: Implement
-                return new TimeSpan(0);				
-            }
-        }
-
-#endif // !DIRECTX
-
-        public TimeSpan Duration
->>>>>>> f7306e37
-        {
-            get
-            {
-                return _duration;
-            }
-        }	
-
-        public bool IsProtected
-        {
-            get
-            {
-				return false;
-            }
-        }
-
-        public bool IsRated
-        {
-            get
-            {
-				return false;
-            }
-        }
-
-        public string Name
-        {
-            get
-            {
-				return Path.GetFileNameWithoutExtension(_name);
-            }
-        }
-
-        public int PlayCount
-        {
-            get
-            {
-				return _playCount;
-            }
-        }
-
-        public int Rating
-        {
-            get
-            {
-				return 0;
-            }
-        }
-
-        public int TrackNumber
-        {
-            get
-            {
-				return 0;
-            }
-        }
-    }
-}
-
+        {
+            get
+            {
+                return _duration;
+            }
+        }	
+
+        public bool IsProtected
+        {
+            get
+            {
+				return false;
+            }
+        }
+
+        public bool IsRated
+        {
+            get
+            {
+				return false;
+            }
+        }
+
+        public string Name
+        {
+            get
+            {
+				return Path.GetFileNameWithoutExtension(_name);
+            }
+        }
+
+        public int PlayCount
+        {
+            get
+            {
+				return _playCount;
+            }
+        }
+
+        public int Rating
+        {
+            get
+            {
+				return 0;
+            }
+        }
+
+        public int TrackNumber
+        {
+            get
+            {
+				return 0;
+            }
+        }
+    }
+}
+