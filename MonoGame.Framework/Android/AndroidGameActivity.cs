--- conflicted
+++ resolved
@@ -1,7 +1,6 @@
-<<<<<<< HEAD
-// MonoGame - Copyright (C) The MonoGame Team
-// This file is subject to the terms and conditions defined in
-// file 'LICENSE.txt', which is part of this source code package.
+// MonoGame - Copyright (C) The MonoGame Team
+// This file is subject to the terms and conditions defined in
+// file 'LICENSE.txt', which is part of this source code package.
 
 using System;
 using Android.App;
@@ -12,8 +11,8 @@
 namespace Microsoft.Xna.Framework
 {
 	[CLSCompliant(false)]
-#if OUYA
-    public class AndroidGameActivity : Ouya.Console.Api.OuyaActivity
+#if OUYA
+    public class AndroidGameActivity : Ouya.Console.Api.OuyaActivity
 #else
     public class AndroidGameActivity : Activity
 #endif
@@ -56,59 +55,8 @@
 		{
 			// we need to refresh the viewport here.
 			base.OnConfigurationChanged (newConfig);
-=======
-using System;
-using Android.App;
-using Android.Content;
-using Android.OS;
-using Android.Views;
-
-namespace Microsoft.Xna.Framework
-{
-	[CLSCompliant(false)]
-    public class AndroidGameActivity : Activity
-    {
-        internal Game Game { private get; set; }
-
-        private ScreenReceiver screenReceiver;
-        private OrientationListener _orientationListener;
-
-        public bool AutoPauseAndResumeMediaPlayer = true;
-
-		/// <summary>
-		/// OnCreate called when the activity is launched from cold or after the app
-		/// has been killed due to a higher priority app needing the memory
-		/// </summary>
-		/// <param name='savedInstanceState'>
-		/// Saved instance state.
-		/// </param>
-		protected override void OnCreate (Bundle savedInstanceState)
-		{
-            RequestWindowFeature(WindowFeatures.NoTitle);
-            base.OnCreate(savedInstanceState);
-
-			IntentFilter filter = new IntentFilter();
-		    filter.AddAction(Intent.ActionScreenOff);
-		    filter.AddAction(Intent.ActionScreenOn);
-		    filter.AddAction(Intent.ActionUserPresent);
-		    
-		    screenReceiver = new ScreenReceiver();
-		    RegisterReceiver(screenReceiver, filter);
-
-            _orientationListener = new OrientationListener(this);
-
-			Game.Activity = this;
-		}
-
-        public static event EventHandler Paused;
-
-		public override void OnConfigurationChanged (Android.Content.Res.Configuration newConfig)
-		{
-			// we need to refresh the viewport here.
-			base.OnConfigurationChanged (newConfig);
->>>>>>> d7f47690
-		}
-
+		}
+
         protected override void OnPause()
         {
             base.OnPause();
@@ -163,4 +111,4 @@
         }
     }
 
-}
+}