#region License
/*
Microsoft Public License (Ms-PL)
XnaTouch - Copyright © 2009 The XnaTouch Team

All rights reserved.

This license governs use of the accompanying software. If you use the software, you accept this license. If you do not
accept the license, do not use the software.

1. Definitions
The terms "reproduce," "reproduction," "derivative works," and "distribution" have the same meaning here as under 
U.S. copyright law.

A "contribution" is the original software, or any additions or changes to the software.
A "contributor" is any person that distributes its contribution under this license.
"Licensed patents" are a contributor's patent claims that read directly on its contribution.

2. Grant of Rights
(A) Copyright Grant- Subject to the terms of this license, including the license conditions and limitations in section 3, 
each contributor grants you a non-exclusive, worldwide, royalty-free copyright license to reproduce its contribution, prepare derivative works of its contribution, and distribute its contribution or any derivative works that you create.
(B) Patent Grant- Subject to the terms of this license, including the license conditions and limitations in section 3, 
each contributor grants you a non-exclusive, worldwide, royalty-free license under its licensed patents to make, have made, use, sell, offer for sale, import, and/or otherwise dispose of its contribution in the software or derivative works of the contribution in the software.

3. Conditions and Limitations
(A) No Trademark License- This license does not grant you rights to use any contributors' name, logo, or trademarks.
(B) If you bring a patent claim against any contributor over patents that you claim are infringed by the software, 
your patent license from such contributor to the software ends automatically.
(C) If you distribute any portion of the software, you must retain all copyright, patent, trademark, and attribution 
notices that are present in the software.
(D) If you distribute any portion of the software in source code form, you may do so only under this license by including 
a complete copy of this license with your distribution. If you distribute any portion of the software in compiled or object 
code form, you may only do so under a license that complies with this license.
(E) The software is licensed "as-is." You bear the risk of using it. The contributors give no express warranties, guarantees
or conditions. You may have additional consumer rights under your local laws which this license cannot change. To the extent
permitted under your local laws, the contributors exclude the implied warranties of merchantability, fitness for a particular
purpose and non-infringement.
*/
#endregion License

#region Using Statements
using System;
using System.Drawing;
using System.Collections.Generic;
using System.ComponentModel;
using Android.Content;
using Android.Content.PM;
using Android.Content.Res;
using Android.Util;
using Android.Views;
using Microsoft.Xna.Framework.Graphics;
using OpenTK.Platform.Android;

using OpenTK;
using OpenTK.Platform;
using OpenTK.Graphics;
//using OpenTK.Graphics.ES11;
//using OpenTK.Graphics.ES20;

using Microsoft.Xna.Framework.Input;
using Microsoft.Xna.Framework.Input.Touch;
#endregion Using Statements

namespace Microsoft.Xna.Framework
{
    public class AndroidGameWindow : AndroidGameView, Android.Views.View.IOnTouchListener
    {
		private Rectangle clientBounds;
		internal Game game;
		private GameTime _updateGameTime;
        private GameTime _drawGameTime;
        private DateTime _lastUpdate;
		private DateTime _now;
        private DisplayOrientation _currentOrientation;
		private GestureDetector gesture = null;

        public AndroidGameWindow(Context context) :base(context)
        {          
            Initialize();							
        }
		
						
        private void Initialize()
        {
            
			this.Closed +=	new EventHandler<EventArgs>(GameWindow_Closed);            
			clientBounds = new Rectangle(0, 0, Context.Resources.DisplayMetrics.WidthPixels, Context.Resources.DisplayMetrics.HeightPixels);

            // Initialize GameTime
            _updateGameTime = new GameTime();
            _drawGameTime = new GameTime();

            // Initialize _lastUpdate
            _lastUpdate = DateTime.Now;
					
			gesture = new GestureDetector(new GestureListener((AndroidGameActivity)this.Context));
			
            this.RequestFocus();
            this.FocusableInTouchMode = true;

            this.SetOnTouchListener(this);
        }
		
		void GameWindow_Closed(object sender,EventArgs e)
        {        
			try
			{
        		game.Exit();
			}
			catch(NullReferenceException)
			{
				// just in case the game is null
			}
		}

        public override bool OnKeyDown(Keycode keyCode, KeyEvent e)
        {
            Keyboard.KeyDown(keyCode);
            // we need to handle the Back key here because it doesnt work any other way
            if (keyCode == Keycode.Back) game.Exit();
            return true;
        }

        public override bool OnKeyUp(Keycode keyCode, KeyEvent e)
        {
            Keyboard.KeyUp(keyCode);
            return true;
        }

        ~AndroidGameWindow()
		{
			//
		}
		
		protected override void CreateFrameBuffer()
		{	    
			try
            {
<<<<<<< HEAD
                // TODO GLContextVersion = GLContextVersion.Gles2_0;
                GLContextVersion = GLContextVersion.Gles1_1;
				base.CreateFrameBuffer();
=======
                GLContextVersion = GLContextVersion.Gles2_0;
                base.CreateFrameBuffer();
>>>>>>> 74ad0f0a
		    } 
			catch (Exception) 
			{
		        //device doesn't support OpenGLES 2.0; retry with 1.1:
                GLContextVersion = GLContextVersion.Gles1_1;
				base.CreateFrameBuffer();
		    }
<<<<<<< HEAD
			
			GraphicsDevice.OpenGLESVersion = GLContextVersion;
=======
            GraphicsDevice.OpenGLESVersion = GLContextVersion;
>>>>>>> 74ad0f0a
		}
	

        #region AndroidGameView Methods

        protected override void OnRenderFrame(FrameEventArgs e)
        {
            base.OnRenderFrame(e);
            
            if (GraphicsContext == null || GraphicsContext.IsDisposed)
                return;

            //Should not happen at all..
            if (!GraphicsContext.IsCurrent)
                MakeCurrent();

            if (game != null) {
                _drawGameTime.Update(_now - _lastUpdate);
                _lastUpdate = _now;
                game.DoDraw(_drawGameTime);
            }
            try
            {
                SwapBuffers();
            }
            catch(Exception ex)
            {
                Android.Util.Log.Error("Error in swap buffers", ex.ToString());
            }
        }

        protected override void OnUpdateFrame(FrameEventArgs e)
		{			
			base.OnUpdateFrame(e);
			
			if (game != null )
			{
                //ObserveDeviceRotation();

				_now = DateTime.Now;
				_updateGameTime.Update(_now - _lastUpdate);
            	game.DoUpdate(_updateGameTime);
			}
		}
		
		#endregion
		
		

        internal void SetOrientation(DisplayOrientation currentorientation)
        {
            if (game.graphicsDeviceManager == null)
                return;

            // Calculate supported orientations if it has been left as "default" and only default
            DisplayOrientation supportedOrientations = (game.graphicsDeviceManager as GraphicsDeviceManager).SupportedOrientations;			
			var allowedOrientation = DisplayOrientation.LandscapeLeft; 				
			if ((supportedOrientations == DisplayOrientation.Default))
			{
			  // if we have default only we only allow Landscape
			  allowedOrientation = allowedOrientation | DisplayOrientation.LandscapeLeft | DisplayOrientation.LandscapeRight; 				
			}
			if ((supportedOrientations == DisplayOrientation.LandscapeLeft))
			{
			  // if we have default only we only allow Landscape
			  allowedOrientation = DisplayOrientation.LandscapeLeft; 				
			}
			if ((supportedOrientations & DisplayOrientation.LandscapeLeft) != 0)
			{
			  // if we have default only we only allow Landscape
			  allowedOrientation = allowedOrientation | DisplayOrientation.LandscapeLeft; 				
			}
			if ((supportedOrientations == DisplayOrientation.LandscapeRight))
			{
			  // if we have default only we only allow Landscape
			  allowedOrientation = DisplayOrientation.LandscapeRight; 				
			}
			if ((supportedOrientations & DisplayOrientation.LandscapeRight) != 0)
			{
			  // if we have default only we only allow Landscape
			  allowedOrientation = allowedOrientation | DisplayOrientation.LandscapeRight; 				
			}
			if ((supportedOrientations == DisplayOrientation.Portrait))
			{
			  // if we have Portrait only we only allow Landscape
			  allowedOrientation = DisplayOrientation.Portrait; 				
			}
			if ((supportedOrientations & DisplayOrientation.Portrait) != 0)
			{
			  // if we have default only we only allow Landscape
			  allowedOrientation = allowedOrientation | DisplayOrientation.Portrait; 				
			}
			
			// ok we default to landscape left
			var actualOrientation = DisplayOrientation.LandscapeLeft;
			// now based on the  orientation of the device we 
			// decide of we honour the device orientation or force our own
			
			// so if we are in Portrait but we allow only LandScape we stay in landscape
			if (allowedOrientation == DisplayOrientation.Portrait)
			{
				actualOrientation = DisplayOrientation.Portrait;
			}
			else
			if (allowedOrientation == DisplayOrientation.LandscapeLeft)
			{
				actualOrientation = DisplayOrientation.LandscapeLeft;
			}
			else
			if (allowedOrientation == DisplayOrientation.LandscapeRight)
			{
				actualOrientation = DisplayOrientation.LandscapeRight;
			}	
			
            switch (currentorientation) {

			case DisplayOrientation.Portrait:
                    if ((allowedOrientation & DisplayOrientation.Portrait) != 0) {
                        actualOrientation = DisplayOrientation.Portrait;
                    }
                    break;
				case DisplayOrientation.LandscapeRight:	
				    if ((allowedOrientation & DisplayOrientation.LandscapeRight) != 0) {
                        actualOrientation = DisplayOrientation.LandscapeRight;
                    }				    
				    break;
                case DisplayOrientation.LandscapeLeft:				     
                default:
					if ((allowedOrientation & DisplayOrientation.LandscapeLeft) != 0) {
				    	actualOrientation = DisplayOrientation.LandscapeLeft;
					}
                    break;
            }
			
			
			CurrentOrientation = actualOrientation;
            game.GraphicsDevice.PresentationParameters.DisplayOrientation = actualOrientation;
            TouchPanel.DisplayOrientation = actualOrientation;
        }

        private Dictionary<IntPtr, TouchLocation> _previousTouches = new Dictionary<IntPtr, TouchLocation>();

        public override bool OnTouchEvent(MotionEvent e)
        {
            return false;
        }

        public bool OnTouch(View v, MotionEvent e)
        {
            TouchLocation tlocation;            
            TouchCollection collection = TouchPanel.Collection;            
            Vector2 position = Vector2.Zero;            
            position.X = e.GetX(e.ActionIndex);            
            position.Y = e.GetY(e.ActionIndex);            
            int id = e.GetPointerId(e.ActionIndex);            
            int index;            
            switch (e.ActionMasked)            
            {                
                // DOWN                
                case 0:                
                case 5:                    
                    tlocation = new TouchLocation(id, TouchLocationState.Pressed, position);                    
                    collection.Add(tlocation);                    
                    break;                
                // UP                
                case 1:                
                case 6:                    
                    index = collection.FindById(e.GetPointerId(e.ActionIndex), out tlocation);                    
                    if (index >= 0)                    
                    {                        
                        tlocation.State = TouchLocationState.Released;                        
                        collection[index] = tlocation;                    
                    }                    
                    break;                
                // MOVE                
                case 2:                    
                    for (int i = 0; i < e.PointerCount; i++)                    
                    {                        
                        id = e.GetPointerId(i);                        
                        position.X = e.GetX(i);                        
                        position.Y = e.GetY(i);                        
                        index = collection.FindById(id, out tlocation);                        
                        if (index >= 0)                        
                        {                            
                            tlocation.State = TouchLocationState.Moved;                            
                            tlocation.Position = position;                            
                            collection[index] = tlocation;                        
                        }                    
                    }                    
                    break;                
                // CANCEL, OUTSIDE                
                case 3:                
                case 4:                    
                    index = collection.FindById(id, out tlocation);                    
                    if (index >= 0)                    
                    {                        
                        tlocation.State = TouchLocationState.Invalid;                        
                        collection[index] = tlocation;                    
                    }                    
                    break;            
            }            
            return true;
        }
        
        public string ScreenDeviceName 
		{
			get 
			{
				throw new System.NotImplementedException ();
			}
		}
   

        public Rectangle ClientBounds 
		{
			get 
			{
				return clientBounds;
			}
		}
		
		public bool AllowUserResizing 
		{
			get 
			{
				return false;
			}
			set 
			{
				// Do nothing; Ignore rather than raising and exception
			}
		}
        
		public DisplayOrientation CurrentOrientation 
		{
            get
            {
                return _currentOrientation;
            }
            private set
            {
                if (value != _currentOrientation)
                {
                    _currentOrientation = value;

                    if (_currentOrientation == DisplayOrientation.Portrait || _currentOrientation == DisplayOrientation.PortraitUpsideDown)
                        Game.contextInstance.SetRequestedOrientation(ScreenOrientation.Portrait);
                    else if (_currentOrientation == DisplayOrientation.LandscapeLeft || _currentOrientation == DisplayOrientation.LandscapeRight)
                        Game.contextInstance.SetRequestedOrientation(ScreenOrientation.Landscape);

                    if (OrientationChanged != null)
                    {
                        OrientationChanged(this, EventArgs.Empty);
                    }
                }
            }
		}

        public event EventHandler<EventArgs> OrientationChanged;
		public event EventHandler ClientSizeChanged;
		public event EventHandler ScreenDeviceNameChanged;

    }
}

<|MERGE_RESOLUTION|>--- conflicted
+++ resolved
@@ -1,424 +1,413 @@
-#region License
-/*
-Microsoft Public License (Ms-PL)
-XnaTouch - Copyright © 2009 The XnaTouch Team
-
-All rights reserved.
-
-This license governs use of the accompanying software. If you use the software, you accept this license. If you do not
-accept the license, do not use the software.
-
-1. Definitions
-The terms "reproduce," "reproduction," "derivative works," and "distribution" have the same meaning here as under 
-U.S. copyright law.
-
-A "contribution" is the original software, or any additions or changes to the software.
-A "contributor" is any person that distributes its contribution under this license.
-"Licensed patents" are a contributor's patent claims that read directly on its contribution.
-
-2. Grant of Rights
-(A) Copyright Grant- Subject to the terms of this license, including the license conditions and limitations in section 3, 
-each contributor grants you a non-exclusive, worldwide, royalty-free copyright license to reproduce its contribution, prepare derivative works of its contribution, and distribute its contribution or any derivative works that you create.
-(B) Patent Grant- Subject to the terms of this license, including the license conditions and limitations in section 3, 
-each contributor grants you a non-exclusive, worldwide, royalty-free license under its licensed patents to make, have made, use, sell, offer for sale, import, and/or otherwise dispose of its contribution in the software or derivative works of the contribution in the software.
-
-3. Conditions and Limitations
-(A) No Trademark License- This license does not grant you rights to use any contributors' name, logo, or trademarks.
-(B) If you bring a patent claim against any contributor over patents that you claim are infringed by the software, 
-your patent license from such contributor to the software ends automatically.
-(C) If you distribute any portion of the software, you must retain all copyright, patent, trademark, and attribution 
-notices that are present in the software.
-(D) If you distribute any portion of the software in source code form, you may do so only under this license by including 
-a complete copy of this license with your distribution. If you distribute any portion of the software in compiled or object 
-code form, you may only do so under a license that complies with this license.
-(E) The software is licensed "as-is." You bear the risk of using it. The contributors give no express warranties, guarantees
-or conditions. You may have additional consumer rights under your local laws which this license cannot change. To the extent
-permitted under your local laws, the contributors exclude the implied warranties of merchantability, fitness for a particular
-purpose and non-infringement.
-*/
-#endregion License
-
-#region Using Statements
-using System;
-using System.Drawing;
-using System.Collections.Generic;
-using System.ComponentModel;
-using Android.Content;
-using Android.Content.PM;
-using Android.Content.Res;
-using Android.Util;
-using Android.Views;
-using Microsoft.Xna.Framework.Graphics;
-using OpenTK.Platform.Android;
-
-using OpenTK;
-using OpenTK.Platform;
-using OpenTK.Graphics;
-//using OpenTK.Graphics.ES11;
-//using OpenTK.Graphics.ES20;
-
-using Microsoft.Xna.Framework.Input;
-using Microsoft.Xna.Framework.Input.Touch;
-#endregion Using Statements
-
-namespace Microsoft.Xna.Framework
-{
-    public class AndroidGameWindow : AndroidGameView, Android.Views.View.IOnTouchListener
-    {
-		private Rectangle clientBounds;
-		internal Game game;
-		private GameTime _updateGameTime;
-        private GameTime _drawGameTime;
-        private DateTime _lastUpdate;
-		private DateTime _now;
-        private DisplayOrientation _currentOrientation;
-		private GestureDetector gesture = null;
-
-        public AndroidGameWindow(Context context) :base(context)
-        {          
-            Initialize();							
-        }
-		
-						
-        private void Initialize()
-        {
-            
-			this.Closed +=	new EventHandler<EventArgs>(GameWindow_Closed);            
-			clientBounds = new Rectangle(0, 0, Context.Resources.DisplayMetrics.WidthPixels, Context.Resources.DisplayMetrics.HeightPixels);
-
-            // Initialize GameTime
-            _updateGameTime = new GameTime();
-            _drawGameTime = new GameTime();
-
-            // Initialize _lastUpdate
-            _lastUpdate = DateTime.Now;
-					
-			gesture = new GestureDetector(new GestureListener((AndroidGameActivity)this.Context));
-			
-            this.RequestFocus();
-            this.FocusableInTouchMode = true;
-
-            this.SetOnTouchListener(this);
-        }
-		
-		void GameWindow_Closed(object sender,EventArgs e)
-        {        
-			try
-			{
-        		game.Exit();
-			}
-			catch(NullReferenceException)
-			{
-				// just in case the game is null
-			}
-		}
-
-        public override bool OnKeyDown(Keycode keyCode, KeyEvent e)
-        {
-            Keyboard.KeyDown(keyCode);
-            // we need to handle the Back key here because it doesnt work any other way
-            if (keyCode == Keycode.Back) game.Exit();
-            return true;
-        }
-
-        public override bool OnKeyUp(Keycode keyCode, KeyEvent e)
-        {
-            Keyboard.KeyUp(keyCode);
-            return true;
-        }
-
-        ~AndroidGameWindow()
-		{
-			//
-		}
-		
-		protected override void CreateFrameBuffer()
-		{	    
-			try
-            {
-<<<<<<< HEAD
-                // TODO GLContextVersion = GLContextVersion.Gles2_0;
-                GLContextVersion = GLContextVersion.Gles1_1;
-				base.CreateFrameBuffer();
-=======
-                GLContextVersion = GLContextVersion.Gles2_0;
-                base.CreateFrameBuffer();
->>>>>>> 74ad0f0a
-		    } 
-			catch (Exception) 
-			{
-		        //device doesn't support OpenGLES 2.0; retry with 1.1:
-                GLContextVersion = GLContextVersion.Gles1_1;
-				base.CreateFrameBuffer();
-		    }
-<<<<<<< HEAD
-			
-			GraphicsDevice.OpenGLESVersion = GLContextVersion;
-=======
-            GraphicsDevice.OpenGLESVersion = GLContextVersion;
->>>>>>> 74ad0f0a
-		}
-	
-
-        #region AndroidGameView Methods
-
-        protected override void OnRenderFrame(FrameEventArgs e)
-        {
-            base.OnRenderFrame(e);
-            
-            if (GraphicsContext == null || GraphicsContext.IsDisposed)
-                return;
-
-            //Should not happen at all..
-            if (!GraphicsContext.IsCurrent)
-                MakeCurrent();
-
-            if (game != null) {
-                _drawGameTime.Update(_now - _lastUpdate);
-                _lastUpdate = _now;
-                game.DoDraw(_drawGameTime);
-            }
-            try
-            {
-                SwapBuffers();
-            }
-            catch(Exception ex)
-            {
-                Android.Util.Log.Error("Error in swap buffers", ex.ToString());
-            }
-        }
-
-        protected override void OnUpdateFrame(FrameEventArgs e)
-		{			
-			base.OnUpdateFrame(e);
-			
-			if (game != null )
-			{
-                //ObserveDeviceRotation();
-
-				_now = DateTime.Now;
-				_updateGameTime.Update(_now - _lastUpdate);
-            	game.DoUpdate(_updateGameTime);
-			}
-		}
-		
-		#endregion
-		
-		
-
-        internal void SetOrientation(DisplayOrientation currentorientation)
-        {
-            if (game.graphicsDeviceManager == null)
-                return;
-
-            // Calculate supported orientations if it has been left as "default" and only default
-            DisplayOrientation supportedOrientations = (game.graphicsDeviceManager as GraphicsDeviceManager).SupportedOrientations;			
-			var allowedOrientation = DisplayOrientation.LandscapeLeft; 				
-			if ((supportedOrientations == DisplayOrientation.Default))
-			{
-			  // if we have default only we only allow Landscape
-			  allowedOrientation = allowedOrientation | DisplayOrientation.LandscapeLeft | DisplayOrientation.LandscapeRight; 				
-			}
-			if ((supportedOrientations == DisplayOrientation.LandscapeLeft))
-			{
-			  // if we have default only we only allow Landscape
-			  allowedOrientation = DisplayOrientation.LandscapeLeft; 				
-			}
-			if ((supportedOrientations & DisplayOrientation.LandscapeLeft) != 0)
-			{
-			  // if we have default only we only allow Landscape
-			  allowedOrientation = allowedOrientation | DisplayOrientation.LandscapeLeft; 				
-			}
-			if ((supportedOrientations == DisplayOrientation.LandscapeRight))
-			{
-			  // if we have default only we only allow Landscape
-			  allowedOrientation = DisplayOrientation.LandscapeRight; 				
-			}
-			if ((supportedOrientations & DisplayOrientation.LandscapeRight) != 0)
-			{
-			  // if we have default only we only allow Landscape
-			  allowedOrientation = allowedOrientation | DisplayOrientation.LandscapeRight; 				
-			}
-			if ((supportedOrientations == DisplayOrientation.Portrait))
-			{
-			  // if we have Portrait only we only allow Landscape
-			  allowedOrientation = DisplayOrientation.Portrait; 				
-			}
-			if ((supportedOrientations & DisplayOrientation.Portrait) != 0)
-			{
-			  // if we have default only we only allow Landscape
-			  allowedOrientation = allowedOrientation | DisplayOrientation.Portrait; 				
-			}
-			
-			// ok we default to landscape left
-			var actualOrientation = DisplayOrientation.LandscapeLeft;
-			// now based on the  orientation of the device we 
-			// decide of we honour the device orientation or force our own
-			
-			// so if we are in Portrait but we allow only LandScape we stay in landscape
-			if (allowedOrientation == DisplayOrientation.Portrait)
-			{
-				actualOrientation = DisplayOrientation.Portrait;
-			}
-			else
-			if (allowedOrientation == DisplayOrientation.LandscapeLeft)
-			{
-				actualOrientation = DisplayOrientation.LandscapeLeft;
-			}
-			else
-			if (allowedOrientation == DisplayOrientation.LandscapeRight)
-			{
-				actualOrientation = DisplayOrientation.LandscapeRight;
-			}	
-			
-            switch (currentorientation) {
-
-			case DisplayOrientation.Portrait:
-                    if ((allowedOrientation & DisplayOrientation.Portrait) != 0) {
-                        actualOrientation = DisplayOrientation.Portrait;
-                    }
-                    break;
-				case DisplayOrientation.LandscapeRight:	
-				    if ((allowedOrientation & DisplayOrientation.LandscapeRight) != 0) {
-                        actualOrientation = DisplayOrientation.LandscapeRight;
-                    }				    
-				    break;
-                case DisplayOrientation.LandscapeLeft:				     
-                default:
-					if ((allowedOrientation & DisplayOrientation.LandscapeLeft) != 0) {
-				    	actualOrientation = DisplayOrientation.LandscapeLeft;
-					}
-                    break;
-            }
-			
-			
-			CurrentOrientation = actualOrientation;
-            game.GraphicsDevice.PresentationParameters.DisplayOrientation = actualOrientation;
-            TouchPanel.DisplayOrientation = actualOrientation;
-        }
-
-        private Dictionary<IntPtr, TouchLocation> _previousTouches = new Dictionary<IntPtr, TouchLocation>();
-
-        public override bool OnTouchEvent(MotionEvent e)
-        {
-            return false;
-        }
-
-        public bool OnTouch(View v, MotionEvent e)
-        {
-            TouchLocation tlocation;            
-            TouchCollection collection = TouchPanel.Collection;            
-            Vector2 position = Vector2.Zero;            
-            position.X = e.GetX(e.ActionIndex);            
-            position.Y = e.GetY(e.ActionIndex);            
-            int id = e.GetPointerId(e.ActionIndex);            
-            int index;            
-            switch (e.ActionMasked)            
-            {                
-                // DOWN                
-                case 0:                
-                case 5:                    
-                    tlocation = new TouchLocation(id, TouchLocationState.Pressed, position);                    
-                    collection.Add(tlocation);                    
-                    break;                
-                // UP                
-                case 1:                
-                case 6:                    
-                    index = collection.FindById(e.GetPointerId(e.ActionIndex), out tlocation);                    
-                    if (index >= 0)                    
-                    {                        
-                        tlocation.State = TouchLocationState.Released;                        
-                        collection[index] = tlocation;                    
-                    }                    
-                    break;                
-                // MOVE                
-                case 2:                    
-                    for (int i = 0; i < e.PointerCount; i++)                    
-                    {                        
-                        id = e.GetPointerId(i);                        
-                        position.X = e.GetX(i);                        
-                        position.Y = e.GetY(i);                        
-                        index = collection.FindById(id, out tlocation);                        
-                        if (index >= 0)                        
-                        {                            
-                            tlocation.State = TouchLocationState.Moved;                            
-                            tlocation.Position = position;                            
-                            collection[index] = tlocation;                        
-                        }                    
-                    }                    
-                    break;                
-                // CANCEL, OUTSIDE                
-                case 3:                
-                case 4:                    
-                    index = collection.FindById(id, out tlocation);                    
-                    if (index >= 0)                    
-                    {                        
-                        tlocation.State = TouchLocationState.Invalid;                        
-                        collection[index] = tlocation;                    
-                    }                    
-                    break;            
-            }            
-            return true;
-        }
-        
-        public string ScreenDeviceName 
-		{
-			get 
-			{
-				throw new System.NotImplementedException ();
-			}
-		}
-   
-
-        public Rectangle ClientBounds 
-		{
-			get 
-			{
-				return clientBounds;
-			}
-		}
-		
-		public bool AllowUserResizing 
-		{
-			get 
-			{
-				return false;
-			}
-			set 
-			{
-				// Do nothing; Ignore rather than raising and exception
-			}
-		}
-        
-		public DisplayOrientation CurrentOrientation 
-		{
-            get
-            {
-                return _currentOrientation;
-            }
-            private set
-            {
-                if (value != _currentOrientation)
-                {
-                    _currentOrientation = value;
-
-                    if (_currentOrientation == DisplayOrientation.Portrait || _currentOrientation == DisplayOrientation.PortraitUpsideDown)
-                        Game.contextInstance.SetRequestedOrientation(ScreenOrientation.Portrait);
-                    else if (_currentOrientation == DisplayOrientation.LandscapeLeft || _currentOrientation == DisplayOrientation.LandscapeRight)
-                        Game.contextInstance.SetRequestedOrientation(ScreenOrientation.Landscape);
-
-                    if (OrientationChanged != null)
-                    {
-                        OrientationChanged(this, EventArgs.Empty);
-                    }
-                }
-            }
-		}
-
-        public event EventHandler<EventArgs> OrientationChanged;
-		public event EventHandler ClientSizeChanged;
-		public event EventHandler ScreenDeviceNameChanged;
-
-    }
-}
-
+#region License
+/*
+Microsoft Public License (Ms-PL)
+XnaTouch - Copyright © 2009 The XnaTouch Team
+
+All rights reserved.
+
+This license governs use of the accompanying software. If you use the software, you accept this license. If you do not
+accept the license, do not use the software.
+
+1. Definitions
+The terms "reproduce," "reproduction," "derivative works," and "distribution" have the same meaning here as under 
+U.S. copyright law.
+
+A "contribution" is the original software, or any additions or changes to the software.
+A "contributor" is any person that distributes its contribution under this license.
+"Licensed patents" are a contributor's patent claims that read directly on its contribution.
+
+2. Grant of Rights
+(A) Copyright Grant- Subject to the terms of this license, including the license conditions and limitations in section 3, 
+each contributor grants you a non-exclusive, worldwide, royalty-free copyright license to reproduce its contribution, prepare derivative works of its contribution, and distribute its contribution or any derivative works that you create.
+(B) Patent Grant- Subject to the terms of this license, including the license conditions and limitations in section 3, 
+each contributor grants you a non-exclusive, worldwide, royalty-free license under its licensed patents to make, have made, use, sell, offer for sale, import, and/or otherwise dispose of its contribution in the software or derivative works of the contribution in the software.
+
+3. Conditions and Limitations
+(A) No Trademark License- This license does not grant you rights to use any contributors' name, logo, or trademarks.
+(B) If you bring a patent claim against any contributor over patents that you claim are infringed by the software, 
+your patent license from such contributor to the software ends automatically.
+(C) If you distribute any portion of the software, you must retain all copyright, patent, trademark, and attribution 
+notices that are present in the software.
+(D) If you distribute any portion of the software in source code form, you may do so only under this license by including 
+a complete copy of this license with your distribution. If you distribute any portion of the software in compiled or object 
+code form, you may only do so under a license that complies with this license.
+(E) The software is licensed "as-is." You bear the risk of using it. The contributors give no express warranties, guarantees
+or conditions. You may have additional consumer rights under your local laws which this license cannot change. To the extent
+permitted under your local laws, the contributors exclude the implied warranties of merchantability, fitness for a particular
+purpose and non-infringement.
+*/
+#endregion License
+
+#region Using Statements
+using System;
+using System.Drawing;
+using System.Collections.Generic;
+using System.ComponentModel;
+using Android.Content;
+using Android.Content.PM;
+using Android.Content.Res;
+using Android.Util;
+using Android.Views;
+using Microsoft.Xna.Framework.Graphics;
+using OpenTK.Platform.Android;
+
+using OpenTK;
+using OpenTK.Platform;
+using OpenTK.Graphics;
+//using OpenTK.Graphics.ES11;
+//using OpenTK.Graphics.ES20;
+
+using Microsoft.Xna.Framework.Input;
+using Microsoft.Xna.Framework.Input.Touch;
+#endregion Using Statements
+
+namespace Microsoft.Xna.Framework
+{
+    public class AndroidGameWindow : AndroidGameView, Android.Views.View.IOnTouchListener
+    {
+		private Rectangle clientBounds;
+		internal Game game;
+		private GameTime _updateGameTime;
+        private GameTime _drawGameTime;
+        private DateTime _lastUpdate;
+		private DateTime _now;
+        private DisplayOrientation _currentOrientation;
+		private GestureDetector gesture = null;
+
+        public AndroidGameWindow(Context context) :base(context)
+        {          
+            Initialize();							
+        }
+		
+						
+        private void Initialize()
+        {
+            
+			this.Closed +=	new EventHandler<EventArgs>(GameWindow_Closed);            
+			clientBounds = new Rectangle(0, 0, Context.Resources.DisplayMetrics.WidthPixels, Context.Resources.DisplayMetrics.HeightPixels);
+
+            // Initialize GameTime
+            _updateGameTime = new GameTime();
+            _drawGameTime = new GameTime();
+
+            // Initialize _lastUpdate
+            _lastUpdate = DateTime.Now;
+					
+			gesture = new GestureDetector(new GestureListener((AndroidGameActivity)this.Context));
+			
+            this.RequestFocus();
+            this.FocusableInTouchMode = true;
+
+            this.SetOnTouchListener(this);
+        }
+		
+		void GameWindow_Closed(object sender,EventArgs e)
+        {        
+			try
+			{
+        		game.Exit();
+			}
+			catch(NullReferenceException)
+			{
+				// just in case the game is null
+			}
+		}
+
+        public override bool OnKeyDown(Keycode keyCode, KeyEvent e)
+        {
+            Keyboard.KeyDown(keyCode);
+            // we need to handle the Back key here because it doesnt work any other way
+            if (keyCode == Keycode.Back) game.Exit();
+            return true;
+        }
+
+        public override bool OnKeyUp(Keycode keyCode, KeyEvent e)
+        {
+            Keyboard.KeyUp(keyCode);
+            return true;
+        }
+
+        ~AndroidGameWindow()
+		{
+			//
+		}
+		
+		protected override void CreateFrameBuffer()
+		{	    
+			try
+            {
+                GLContextVersion = GLContextVersion.Gles2_0;
+                base.CreateFrameBuffer();
+		    } 
+			catch (Exception) 
+			{
+		        //device doesn't support OpenGLES 2.0; retry with 1.1:
+                GLContextVersion = GLContextVersion.Gles1_1;
+				base.CreateFrameBuffer();
+		    }
+            GraphicsDevice.OpenGLESVersion = GLContextVersion;
+		}
+	
+
+        #region AndroidGameView Methods
+
+        protected override void OnRenderFrame(FrameEventArgs e)
+        {
+            base.OnRenderFrame(e);
+            
+            if (GraphicsContext == null || GraphicsContext.IsDisposed)
+                return;
+
+            //Should not happen at all..
+            if (!GraphicsContext.IsCurrent)
+                MakeCurrent();
+
+            if (game != null) {
+                _drawGameTime.Update(_now - _lastUpdate);
+                _lastUpdate = _now;
+                game.DoDraw(_drawGameTime);
+            }
+            try
+            {
+                SwapBuffers();
+            }
+            catch(Exception ex)
+            {
+                Android.Util.Log.Error("Error in swap buffers", ex.ToString());
+            }
+        }
+
+        protected override void OnUpdateFrame(FrameEventArgs e)
+		{			
+			base.OnUpdateFrame(e);
+			
+			if (game != null )
+			{
+                //ObserveDeviceRotation();
+
+				_now = DateTime.Now;
+				_updateGameTime.Update(_now - _lastUpdate);
+            	game.DoUpdate(_updateGameTime);
+			}
+		}
+		
+		#endregion
+		
+		
+
+        internal void SetOrientation(DisplayOrientation currentorientation)
+        {
+            if (game.graphicsDeviceManager == null)
+                return;
+
+            // Calculate supported orientations if it has been left as "default" and only default
+            DisplayOrientation supportedOrientations = (game.graphicsDeviceManager as GraphicsDeviceManager).SupportedOrientations;			
+			var allowedOrientation = DisplayOrientation.LandscapeLeft; 				
+			if ((supportedOrientations == DisplayOrientation.Default))
+			{
+			  // if we have default only we only allow Landscape
+			  allowedOrientation = allowedOrientation | DisplayOrientation.LandscapeLeft | DisplayOrientation.LandscapeRight; 				
+			}
+			if ((supportedOrientations == DisplayOrientation.LandscapeLeft))
+			{
+			  // if we have default only we only allow Landscape
+			  allowedOrientation = DisplayOrientation.LandscapeLeft; 				
+			}
+			if ((supportedOrientations & DisplayOrientation.LandscapeLeft) != 0)
+			{
+			  // if we have default only we only allow Landscape
+			  allowedOrientation = allowedOrientation | DisplayOrientation.LandscapeLeft; 				
+			}
+			if ((supportedOrientations == DisplayOrientation.LandscapeRight))
+			{
+			  // if we have default only we only allow Landscape
+			  allowedOrientation = DisplayOrientation.LandscapeRight; 				
+			}
+			if ((supportedOrientations & DisplayOrientation.LandscapeRight) != 0)
+			{
+			  // if we have default only we only allow Landscape
+			  allowedOrientation = allowedOrientation | DisplayOrientation.LandscapeRight; 				
+			}
+			if ((supportedOrientations == DisplayOrientation.Portrait))
+			{
+			  // if we have Portrait only we only allow Landscape
+			  allowedOrientation = DisplayOrientation.Portrait; 				
+			}
+			if ((supportedOrientations & DisplayOrientation.Portrait) != 0)
+			{
+			  // if we have default only we only allow Landscape
+			  allowedOrientation = allowedOrientation | DisplayOrientation.Portrait; 				
+			}
+			
+			// ok we default to landscape left
+			var actualOrientation = DisplayOrientation.LandscapeLeft;
+			// now based on the  orientation of the device we 
+			// decide of we honour the device orientation or force our own
+			
+			// so if we are in Portrait but we allow only LandScape we stay in landscape
+			if (allowedOrientation == DisplayOrientation.Portrait)
+			{
+				actualOrientation = DisplayOrientation.Portrait;
+			}
+			else
+			if (allowedOrientation == DisplayOrientation.LandscapeLeft)
+			{
+				actualOrientation = DisplayOrientation.LandscapeLeft;
+			}
+			else
+			if (allowedOrientation == DisplayOrientation.LandscapeRight)
+			{
+				actualOrientation = DisplayOrientation.LandscapeRight;
+			}	
+			
+            switch (currentorientation) {
+
+			case DisplayOrientation.Portrait:
+                    if ((allowedOrientation & DisplayOrientation.Portrait) != 0) {
+                        actualOrientation = DisplayOrientation.Portrait;
+                    }
+                    break;
+				case DisplayOrientation.LandscapeRight:	
+				    if ((allowedOrientation & DisplayOrientation.LandscapeRight) != 0) {
+                        actualOrientation = DisplayOrientation.LandscapeRight;
+                    }				    
+				    break;
+                case DisplayOrientation.LandscapeLeft:				     
+                default:
+					if ((allowedOrientation & DisplayOrientation.LandscapeLeft) != 0) {
+				    	actualOrientation = DisplayOrientation.LandscapeLeft;
+					}
+                    break;
+            }
+			
+			
+			CurrentOrientation = actualOrientation;
+            game.GraphicsDevice.PresentationParameters.DisplayOrientation = actualOrientation;
+            TouchPanel.DisplayOrientation = actualOrientation;
+        }
+
+        private Dictionary<IntPtr, TouchLocation> _previousTouches = new Dictionary<IntPtr, TouchLocation>();
+
+        public override bool OnTouchEvent(MotionEvent e)
+        {
+            return false;
+        }
+
+        public bool OnTouch(View v, MotionEvent e)
+        {
+            TouchLocation tlocation;            
+            TouchCollection collection = TouchPanel.Collection;            
+            Vector2 position = Vector2.Zero;            
+            position.X = e.GetX(e.ActionIndex);            
+            position.Y = e.GetY(e.ActionIndex);            
+            int id = e.GetPointerId(e.ActionIndex);            
+            int index;            
+            switch (e.ActionMasked)            
+            {                
+                // DOWN                
+                case 0:                
+                case 5:                    
+                    tlocation = new TouchLocation(id, TouchLocationState.Pressed, position);                    
+                    collection.Add(tlocation);                    
+                    break;                
+                // UP                
+                case 1:                
+                case 6:                    
+                    index = collection.FindById(e.GetPointerId(e.ActionIndex), out tlocation);                    
+                    if (index >= 0)                    
+                    {                        
+                        tlocation.State = TouchLocationState.Released;                        
+                        collection[index] = tlocation;                    
+                    }                    
+                    break;                
+                // MOVE                
+                case 2:                    
+                    for (int i = 0; i < e.PointerCount; i++)                    
+                    {                        
+                        id = e.GetPointerId(i);                        
+                        position.X = e.GetX(i);                        
+                        position.Y = e.GetY(i);                        
+                        index = collection.FindById(id, out tlocation);                        
+                        if (index >= 0)                        
+                        {                            
+                            tlocation.State = TouchLocationState.Moved;                            
+                            tlocation.Position = position;                            
+                            collection[index] = tlocation;                        
+                        }                    
+                    }                    
+                    break;                
+                // CANCEL, OUTSIDE                
+                case 3:                
+                case 4:                    
+                    index = collection.FindById(id, out tlocation);                    
+                    if (index >= 0)                    
+                    {                        
+                        tlocation.State = TouchLocationState.Invalid;                        
+                        collection[index] = tlocation;                    
+                    }                    
+                    break;            
+            }            
+            return true;
+        }
+        
+        public string ScreenDeviceName 
+		{
+			get 
+			{
+				throw new System.NotImplementedException ();
+			}
+		}
+   
+
+        public Rectangle ClientBounds 
+		{
+			get 
+			{
+				return clientBounds;
+			}
+		}
+		
+		public bool AllowUserResizing 
+		{
+			get 
+			{
+				return false;
+			}
+			set 
+			{
+				// Do nothing; Ignore rather than raising and exception
+			}
+		}
+        
+		public DisplayOrientation CurrentOrientation 
+		{
+            get
+            {
+                return _currentOrientation;
+            }
+            private set
+            {
+                if (value != _currentOrientation)
+                {
+                    _currentOrientation = value;
+
+                    if (_currentOrientation == DisplayOrientation.Portrait || _currentOrientation == DisplayOrientation.PortraitUpsideDown)
+                        Game.contextInstance.SetRequestedOrientation(ScreenOrientation.Portrait);
+                    else if (_currentOrientation == DisplayOrientation.LandscapeLeft || _currentOrientation == DisplayOrientation.LandscapeRight)
+                        Game.contextInstance.SetRequestedOrientation(ScreenOrientation.Landscape);
+
+                    if (OrientationChanged != null)
+                    {
+                        OrientationChanged(this, EventArgs.Empty);
+                    }
+                }
+            }
+		}
+
+        public event EventHandler<EventArgs> OrientationChanged;
+		public event EventHandler ClientSizeChanged;
+		public event EventHandler ScreenDeviceNameChanged;
+
+    }
+}
+