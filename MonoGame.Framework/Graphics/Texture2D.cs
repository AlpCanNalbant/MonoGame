#region License
/*
Microsoft Public License (Ms-PL)
MonoGame - Copyright © 2009 The MonoGame Team

All rights reserved.

This license governs use of the accompanying software. If you use the software, you accept this license. If you do not
accept the license, do not use the software.

1. Definitions
The terms "reproduce," "reproduction," "derivative works," and "distribution" have the same meaning here as under 
U.S. copyright law.

A "contribution" is the original software, or any additions or changes to the software.
A "contributor" is any person that distributes its contribution under this license.
"Licensed patents" are a contributor's patent claims that read directly on its contribution.

2. Grant of Rights
(A) Copyright Grant- Subject to the terms of this license, including the license conditions and limitations in section 3, 
each contributor grants you a non-exclusive, worldwide, royalty-free copyright license to reproduce its contribution, prepare derivative works of its contribution, and distribute its contribution or any derivative works that you create.
(B) Patent Grant- Subject to the terms of this license, including the license conditions and limitations in section 3, 
each contributor grants you a non-exclusive, worldwide, royalty-free license under its licensed patents to make, have made, use, sell, offer for sale, import, and/or otherwise dispose of its contribution in the software or derivative works of the contribution in the software.

3. Conditions and Limitations
(A) No Trademark License- This license does not grant you rights to use any contributors' name, logo, or trademarks.
(B) If you bring a patent claim against any contributor over patents that you claim are infringed by the software, 
your patent license from such contributor to the software ends automatically.
(C) If you distribute any portion of the software, you must retain all copyright, patent, trademark, and attribution 
notices that are present in the software.
(D) If you distribute any portion of the software in source code form, you may do so only under this license by including 
a complete copy of this license with your distribution. If you distribute any portion of the software in compiled or object 
code form, you may only do so under a license that complies with this license.
(E) The software is licensed "as-is." You bear the risk of using it. The contributors give no express warranties, guarantees
or conditions. You may have additional consumer rights under your local laws which this license cannot change. To the extent
permitted under your local laws, the contributors exclude the implied warranties of merchantability, fitness for a particular
purpose and non-infringement.
*/
#endregion License

using System;
#if !PSS
using System.Drawing;
#endif
using System.IO;
using System.Runtime.InteropServices;

#if MONOMAC
using MonoMac.AppKit;
using MonoMac.CoreGraphics;
using MonoMac.Foundation;
#elif IPHONE
using MonoTouch.UIKit;
using MonoTouch.CoreGraphics;
using MonoTouch.Foundation;
#endif

#if MONOMAC
using MonoMac.OpenGL;
using GLPixelFormat = MonoMac.OpenGL.PixelFormat;
#elif WINDOWS || LINUX
using System.Drawing.Imaging;
using OpenTK.Graphics.OpenGL;
using GLPixelFormat = OpenTK.Graphics.OpenGL.PixelFormat;
#elif PSS
using PssTexture2D = Sce.PlayStation.Core.Graphics.Texture2D;
#elif GLES
using OpenTK.Graphics.ES20;
using GLPixelFormat = OpenTK.Graphics.ES20.All;
using TextureTarget = OpenTK.Graphics.ES20.All;
using TextureParameterName = OpenTK.Graphics.ES20.All;
using TextureMinFilter = OpenTK.Graphics.ES20.All;
using PixelInternalFormat = OpenTK.Graphics.ES20.All;
using PixelType = OpenTK.Graphics.ES20.All;
using ErrorCode = OpenTK.Graphics.ES20.All;
#endif

using Microsoft.Xna.Framework.Content;
using System.Diagnostics;

#if WINRT
using Windows.Graphics.Imaging;
using Windows.UI.Xaml.Media.Imaging;
using Windows.Storage.Streams;
using System.Threading.Tasks;
#endif

#if ANDROID
using Android.Graphics;
#endif

namespace Microsoft.Xna.Framework.Graphics
{
    public class Texture2D : Texture
    {
		protected int width;
		protected int height;

#if PSS
		internal PssTexture2D _texture2D;

#elif OPENGL
		PixelInternalFormat glInternalFormat;
		GLPixelFormat glFormat;
		PixelType glType;
#endif
	
        public Rectangle Bounds
        {
            get
            {
				return new Rectangle(0, 0, this.width, this.height);
            }
        }

        public Texture2D(GraphicsDevice graphicsDevice, int width, int height, bool mipmap, SurfaceFormat format)
            : this(graphicsDevice, width, height, mipmap, format, false)
        {
        }
		
		internal Texture2D(GraphicsDevice graphicsDevice, int width, int height, bool mipmap, SurfaceFormat format, bool renderTarget)
		{
            if (graphicsDevice == null)
                throw new ArgumentNullException("Graphics Device Cannot Be Null");

            graphicsDevice.DeviceResetting += new EventHandler<EventArgs>(graphicsDevice_DeviceResetting);

            this.graphicsDevice = graphicsDevice;
            this.width = width;
            this.height = height;
            this.format = format;
            this.levelCount = 1;

            if (mipmap)
            {
                int size = Math.Max(this.width, this.height);
                while (size > 1)
                {
                    size = size / 2;
                    this.levelCount++;
                }
            }

#if DIRECTX

            // TODO: Move this to SetData() if we want to make Immutable textures!
            var desc = new SharpDX.Direct3D11.Texture2DDescription();
            desc.Width = width;
            desc.Height = height;
            desc.MipLevels = levelCount;
            desc.ArraySize = 1;
            desc.Format = SharpDXHelper.ToFormat(format);
            desc.BindFlags = SharpDX.Direct3D11.BindFlags.ShaderResource;
            desc.CpuAccessFlags = SharpDX.Direct3D11.CpuAccessFlags.None;
            desc.SampleDescription.Count = 1;
            desc.SampleDescription.Quality = 0;
            desc.Usage = SharpDX.Direct3D11.ResourceUsage.Default;
            desc.OptionFlags = SharpDX.Direct3D11.ResourceOptionFlags.None;

            if (renderTarget)
                desc.BindFlags |= SharpDX.Direct3D11.BindFlags.RenderTarget;

            _texture = new SharpDX.Direct3D11.Texture2D(graphicsDevice._d3dDevice, desc);

#elif PSS
			_texture2D = new Sce.PlayStation.Core.Graphics.Texture2D(width, height, mipmap, PSSHelper.ToFormat(format));
#else

            this.glTarget = TextureTarget.Texture2D;
            
            Threading.BlockOnUIThread(() =>
            {
                // Store the current bound texture.
                var prevTexture = GraphicsExtensions.GetBoundTexture2D();

                GenerateGLTextureIfRequired();

                format.GetGLFormat(out glInternalFormat, out glFormat, out glType);

                if (glFormat == (GLPixelFormat)All.CompressedTextureFormats)
                {
                    var imageSize = 0;
                    switch (format)
                    {
                        case SurfaceFormat.RgbPvrtc2Bpp:
                        case SurfaceFormat.RgbaPvrtc2Bpp:
                            imageSize = (Math.Max(this.width, 8) * Math.Max(this.height, 8) * 2 + 7) / 8;
                            break;
                        case SurfaceFormat.RgbPvrtc4Bpp:
                        case SurfaceFormat.RgbaPvrtc4Bpp:
                            imageSize = (Math.Max(this.width, 16) * Math.Max(this.height, 8) * 4 + 7) / 8;
                            break;
                        case SurfaceFormat.Dxt1:
                            imageSize = ((this.width + 3) / 4) * ((this.height + 3) / 4) * 8 * 1;
                            break;
                        case SurfaceFormat.Dxt3:
                        case SurfaceFormat.Dxt5:
                            imageSize = ((this.width + 3) / 4) * ((this.height + 3) / 4) * 16 * 1;
                            break;
                        default:
                            throw new NotImplementedException();
                    }

                    GL.CompressedTexImage2D(TextureTarget.Texture2D, 0, glInternalFormat,
                                            this.width, this.height, 0,
                                            imageSize, IntPtr.Zero);
                    GraphicsExtensions.CheckGLError();
                }
                else
                {
                    GL.TexImage2D(TextureTarget.Texture2D, 0,
#if IPHONE || ANDROID
                        (int)glInternalFormat,
#else				           
					    glInternalFormat,
#endif
                        this.width, this.height, 0,
                        glFormat, glType, IntPtr.Zero);
                    GraphicsExtensions.CheckGLError();
                }

                // Restore the bound texture.
                GL.BindTexture(TextureTarget.Texture2D, prevTexture);
                GraphicsExtensions.CheckGLError();
            });
#endif
        }

        void graphicsDevice_DeviceResetting(object sender, EventArgs e)
        {
#if OPENGL
            this.glTexture = -1;
#endif
        }

        public override void Dispose()
        {
            graphicsDevice.DeviceResetting -= graphicsDevice_DeviceResetting;
            base.Dispose();
        }

#if PSS
        private Texture2D(GraphicsDevice graphicsDevice, Stream stream)
        {
            byte[] bytes = new byte[stream.Length];
            stream.Read(bytes, 0, (int)stream.Length);
            _texture2D = new PssTexture2D(bytes, false);
            width = _texture2D.Width;
            height = _texture2D.Height;
            this.format = SurfaceFormat.Color; //FIXME HACK
            this.levelCount = 1;
        }
#endif
				
		public Texture2D(GraphicsDevice graphicsDevice, int width, int height)
            : this(graphicsDevice, width, height, false, SurfaceFormat.Color, false)
		{			
		}

        public int Width
        {
            get
            {
                return width;
            }
        }

        public int Height
        {
            get
            {
                return height;
            }
        }

        public void SetData<T>(int level, Rectangle? rect, T[] data, int startIndex, int elementCount) where T : struct 
        {
            if (data == null)
				throw new ArgumentNullException("data");

#if OPENGL
            Threading.BlockOnUIThread(() =>
            {
#endif
#if !PSS
                var elementSizeInByte = Marshal.SizeOf(typeof(T));
                var dataHandle = GCHandle.Alloc(data, GCHandleType.Pinned);
                var startBytes = startIndex * elementSizeInByte;
                var dataPtr = (IntPtr)(dataHandle.AddrOfPinnedObject().ToInt64() + startBytes);
#endif
                int x, y, w, h;
                if (rect.HasValue)
                {
                    x = rect.Value.X;
                    y = rect.Value.Y;
                    w = rect.Value.Width;
                    h = rect.Value.Height;
                }
                else
                {
                    x = 0;
                    y = 0;
                    w = Math.Max(width >> level, 1);
                    h = Math.Max(height >> level, 1);
                }

#if DIRECTX

                var box = new SharpDX.DataBox(dataPtr, GetPitch(w), 0);

                var region = new SharpDX.Direct3D11.ResourceRegion();
                region.Top = y;
                region.Front = 0;
                region.Back = 1;
                region.Bottom = y + h;
                region.Left = x;
                region.Right = x + w;

                // TODO: We need to deal with threaded contexts here!
                lock (graphicsDevice._d3dContext)
                    graphicsDevice._d3dContext.UpdateSubresource(box, _texture, level, region);

#elif PSS
                _texture2D.SetPixels(level, data, _texture2D.Format, startIndex, 0, x, y, w, h);


#elif OPENGL

                // Store the current bound texture.
                var prevTexture = GraphicsExtensions.GetBoundTexture2D();

                GenerateGLTextureIfRequired();

                GL.BindTexture(TextureTarget.Texture2D, this.glTexture);
                GraphicsExtensions.CheckGLError();
                if (glFormat == (GLPixelFormat)All.CompressedTextureFormats)
                {
                    if (rect.HasValue)
                    {
                        GL.CompressedTexSubImage2D(TextureTarget.Texture2D,
                                                    level, x, y, w, h,
#if GLES
                                                    glInternalFormat,
#else
                                                    glFormat,
#endif
                                                    data.Length - startBytes, dataPtr);
                        GraphicsExtensions.CheckGLError();
                    }
                    else
                    {
                        GL.CompressedTexImage2D(TextureTarget.Texture2D, level, glInternalFormat, w, h, 0, data.Length - startBytes, dataPtr);
                        GraphicsExtensions.CheckGLError();
                    }
                }
                else
                {
                    if (rect.HasValue)
                    {
                        GL.TexSubImage2D(TextureTarget.Texture2D, level,
                                        x, y, w, h,
                                        glFormat, glType, dataPtr);
                        GraphicsExtensions.CheckGLError();
                    }
                    else
                    {
                        GL.TexImage2D(TextureTarget.Texture2D, level,
#if GLES
                                  (int)glInternalFormat,
#else
                                  glInternalFormat,
#endif
                                  w, h, 0, glFormat, glType, dataPtr);
                        GraphicsExtensions.CheckGLError();
                    }

                }

#if !ANDROID
                GL.Finish();
                GraphicsExtensions.CheckGLError();
#endif
                // Restore the bound texture.
                GL.BindTexture(TextureTarget.Texture2D, prevTexture);
                GraphicsExtensions.CheckGLError();

#endif // OPENGL

#if !PSS
                dataHandle.Free();
#endif

#if OPENGL
#if !ANDROID
                // Required to make sure that any texture uploads on a thread are completed
                // before the main thread tries to use the texture.
                GL.Finish();
#endif
            });
#endif
        }
		
		public void SetData<T>(T[] data, int startIndex, int elementCount) where T : struct
        {
            this.SetData(0, null, data, startIndex, elementCount);
        }
		
		public void SetData<T>(T[] data) where T : struct
        {
			this.SetData(0, null, data, 0, data.Length);
        }
		
		public void GetData<T>(int level, Rectangle? rect, T[] data, int startIndex, int elementCount) where T : struct
        {
#if IPHONE 
			throw new NotImplementedException();
#elif ANDROID
			if (data == null)
            {
                throw new ArgumentException("data cannot be null");
            }

            if (data.Length < startIndex + elementCount)
            {
                throw new ArgumentException("The data passed has a length of " + data.Length + " but " + elementCount + " pixels have been requested.");
            }

            Rectangle r;
            if (rect != null)
            {
                r = rect.Value;
            }
            else
            {
                r = new Rectangle(0, 0, Width, Height);
            }
            			
			// Get the Color values
			if (typeof(T) == typeof(uint))
			{
				Color[] colors = new Color[elementCount];
				GetData<Color>(level, rect, colors, startIndex, elementCount);
				uint[] final = data as uint[];
				for (int i = 0; i < final.Length; i++)
				{
					final[i] = (uint)
					(
						colors[i].R << 24 |
						colors[i].G << 16 |
						colors[i].B << 8 |
						colors[i].A
					);
				}
			}
            // Get the Color values
            else if ((typeof(T) == typeof(Color)))
            {
				byte[] imageInfo = GetTextureData(0);

                int rWidth = r.Width;
                int rHeight = r.Height;
                
                // Loop through and extract the data but we need to load it 
                var dataRowColOffset = 0;
                var sz = 0;
                var pixelOffset = 0;
                for (int y = r.Top; y < rHeight; y++)
                {
                    for (int x = r.Left; x < rWidth; x++)
                    {
                        var result = new Color(0, 0, 0, 0);
                        dataRowColOffset = ((y * r.Width) + x);
                        switch (Format)
                        {
                            case SurfaceFormat.Color: //kTexture2DPixelFormat_RGBA8888
                            case SurfaceFormat.Dxt3:
                                sz = 4;
                                pixelOffset = dataRowColOffset * sz;
                                result.R = imageInfo[pixelOffset];
                                result.G = imageInfo[pixelOffset + 1];
                                result.B = imageInfo[pixelOffset + 2];
                                result.A = imageInfo[pixelOffset + 3];
                                break;
                            case SurfaceFormat.Bgra4444: //kTexture2DPixelFormat_RGBA4444
                                //								sz = 2;
                                //								pos = ((y * imageSize.Width) + x) * sz;
                                //								pixelOffset = new IntPtr (imageData.ToInt64 () + pos);
                                //	
                                //								Marshal.Copy (pixelOffset, pixel, 0, 4);	
                                //	
                                //								result.R = pixel [0];
                                //								result.G = pixel [1];
                                //								result.B = pixel [2];
                                //								result.A = pixel [3];
                                sz = 2;
                                pixelOffset = dataRowColOffset * sz;
                                result.R = imageInfo[pixelOffset];
                                result.G = imageInfo[pixelOffset + 1];
                                result.B = imageInfo[pixelOffset + 2];
                                result.A = imageInfo[pixelOffset + 3];
                                break;
                            case SurfaceFormat.Bgra5551: //kTexture2DPixelFormat_RGB5A1
                                //								sz = 2;
                                //								pos = ((y * imageSize.Width) + x) * sz;
                                //								pixelOffset = new IntPtr (imageData.ToInt64 () + pos);
                                //								Marshal.Copy (pixelOffset, pixel, 0, 4);	
                                //	
                                //								result.R = pixel [0];
                                //								result.G = pixel [1];
                                //								result.B = pixel [2];
                                //								result.A = pixel [3];
                                sz = 2;
                                pixelOffset = dataRowColOffset * sz;
                                result.R = imageInfo[pixelOffset];
                                result.G = imageInfo[pixelOffset + 1];
                                result.B = imageInfo[pixelOffset + 2];
                                result.A = imageInfo[pixelOffset + 3];
                                break;
                            case SurfaceFormat.Alpha8:  // kTexture2DPixelFormat_A8 
                                //								sz = 1;
                                //								pos = ((y * imageSize.Width) + x) * sz;
                                //								pixelOffset = new IntPtr (imageData.ToInt64 () + pos);								
                                //								Marshal.Copy (pixelOffset, pixel, 0, 4);	
                                //	
                                //								result.A = pixel [0];
                                sz = 1;
                                pixelOffset = dataRowColOffset * sz;
                                result.A = imageInfo[pixelOffset];
                                break;
                            default:
                                throw new NotSupportedException("Texture format");
                        }
                        data[dataRowColOffset] = (T)(object)result;
                    }                    
                }
            }
            else
            {
                throw new NotImplementedException("GetData not implemented for type.");
            }
#elif PSS
            throw new NotImplementedException();
#elif DIRECTX

            // Create a temp staging resource for copying the data.
            // 
            // TODO: We should probably be pooling these staging resources
            // and not creating a new one each time.
            //
            var desc = new SharpDX.Direct3D11.Texture2DDescription();
            desc.Width = width;
            desc.Height = height;
            desc.MipLevels = 1;
            desc.ArraySize = 1;
            desc.Format = SharpDXHelper.ToFormat(format);
            desc.BindFlags = SharpDX.Direct3D11.BindFlags.None;
            desc.CpuAccessFlags = SharpDX.Direct3D11.CpuAccessFlags.Read;
            desc.SampleDescription.Count = 1;
            desc.SampleDescription.Quality = 0;
            desc.Usage = SharpDX.Direct3D11.ResourceUsage.Staging;
            desc.OptionFlags = SharpDX.Direct3D11.ResourceOptionFlags.None;

            using (var stagingTex = new SharpDX.Direct3D11.Texture2D(graphicsDevice._d3dDevice, desc))
            lock (graphicsDevice._d3dContext)
            {
                // Copy the data from the GPU to the staging texture.
                if (rect.HasValue)
                {
                    // TODO: Need to deal with subregion copies!
                    throw new NotImplementedException();
                }
                else
                    graphicsDevice._d3dContext.CopySubresourceRegion(_texture, level, null, stagingTex, 0, 0, 0, 0);

                // Copy the data to the array.
                SharpDX.DataStream stream;
                graphicsDevice._d3dContext.MapSubresource(stagingTex, 0, SharpDX.Direct3D11.MapMode.Read, SharpDX.Direct3D11.MapFlags.None, out stream);
                stream.ReadRange(data, startIndex, elementCount);
                stream.Dispose();
            }

#else

			GL.BindTexture(TextureTarget.Texture2D, this.glTexture);

			if (rect.HasValue) {
				throw new NotImplementedException();
			}

			if (glFormat == (GLPixelFormat)All.CompressedTextureFormats) {
				throw new NotImplementedException();
			} else {
				GL.GetTexImage(TextureTarget.Texture2D, level, this.glFormat, this.glType, data);
			}

#endif
        }

		public void GetData<T>(T[] data, int startIndex, int elementCount) where T : struct
		{
			this.GetData(0, null, data, startIndex, elementCount);
		}
		
		public void GetData<T> (T[] data) where T : struct
		{
			this.GetData(0, null, data, 0, data.Length);
		}
		
		public static Texture2D FromStream(GraphicsDevice graphicsDevice, Stream stream)
		{
            //todo: partial classes would be cleaner
#if IPHONE || MONOMAC
            


#if IPHONE
			using (var uiImage = UIImage.LoadFromData(NSData.FromStream(stream)))
#elif MONOMAC
			using (var nsImage = NSImage.FromStream (stream))
#endif
			{
#if IPHONE
				var cgImage = uiImage.CGImage;
#elif MONOMAC
				var cgImage = nsImage.AsCGImage (RectangleF.Empty, null, null);
#endif
				
				var width = cgImage.Width;
				var height = cgImage.Height;
				
				var data = new byte[width * height * 4];
				
				var colorSpace = CGColorSpace.CreateDeviceRGB();
				var bitmapContext = new CGBitmapContext(data, width, height, 8, width * 4, colorSpace, CGBitmapFlags.PremultipliedLast);
				bitmapContext.DrawImage(new RectangleF(0, 0, width, height), cgImage);
				bitmapContext.Dispose();
				colorSpace.Dispose();
				
                Texture2D texture = null;
                Threading.BlockOnUIThread(() =>
                {
				    texture = new Texture2D(graphicsDevice, width, height, false, SurfaceFormat.Color);			
    				texture.SetData(data);
                });
			
				return texture;
			}
#elif ANDROID
            // Work-around for "The program 'Mono' has exited with code 255 (0xff)."
			// Based on http://stackoverflow.com/questions/7535503/mono-for-android-exit-code-255-on-bitmapfactory-decodestream
            //Bitmap image = BitmapFactory.DecodeStream(stream);
			Bitmap image = null;
			using (MemoryStream memStream = new MemoryStream())
			{
				stream.CopyTo(memStream);
				image = BitmapFactory.DecodeByteArray(memStream.GetBuffer(), 0, (int)memStream.Length);
			}
            var width = image.Width;
            var height = image.Height;

            int[] pixels = new int[width * height];
            if ((width != image.Width) || (height != image.Height))
            {
                Bitmap imagePadded = Bitmap.CreateBitmap(width, height, Bitmap.Config.Argb8888);
                Canvas canvas = new Canvas(imagePadded);
                canvas.DrawARGB(0, 0, 0, 0);
                canvas.DrawBitmap(image, 0, 0, null);
                imagePadded.GetPixels(pixels, 0, width, 0, 0, width, height);
            }
            else
            {
                image.GetPixels(pixels, 0, width, 0, 0, width, height);
            }

			// Convert from ARGB to ABGR
			for (int i = 0; i < width * height; ++i)
			{
				uint pixel = (uint)pixels[i];
				pixels[i] = (int)((pixel & 0xFF00FF00) | ((pixel & 0x00FF0000) >> 16) | ((pixel & 0x000000FF) << 16));
			}

            Texture2D texture = null;
            Threading.BlockOnUIThread(() =>
            {
                texture = new Texture2D(graphicsDevice, width, height, false, SurfaceFormat.Color);
                texture.SetData<int>(pixels);
            });

            return texture;
 
#elif WINRT
            // For reference this implementation was ultimately found through this post:
            // http://stackoverflow.com/questions/9602102/loading-textures-with-sharpdx-in-metro 
            Texture2D toReturn = null;
			SharpDX.WIC.BitmapDecoder decoder;
			
            using(var bitmap = LoadBitmap(stream, out decoder))
			using (decoder)
			{
				SharpDX.Direct3D11.Texture2D sharpDxTexture = CreateTex2DFromBitmap(bitmap, graphicsDevice);

				toReturn = new Texture2D(graphicsDevice, bitmap.Size.Width, bitmap.Size.Height);

				toReturn._texture = sharpDxTexture;
			}
            return toReturn;
#elif DIRECTX
<<<<<<< HEAD
            // Use WIC to decode the image into the output format
            using (var factory = new SharpDX.WIC.ImagingFactory2())
            using (var decoder = new SharpDX.WIC.BitmapDecoder(factory, stream, SharpDX.WIC.DecodeOptions.CacheOnLoad))
            using (var converter = new SharpDX.WIC.FormatConverter(factory))
            {
                converter.Initialize(decoder.GetFrame(0),
                                    SharpDX.WIC.PixelFormat.Format32bppRGBA,
                                    SharpDX.WIC.BitmapDitherType.None,
                                    null,
                                    0,
                                    SharpDX.WIC.BitmapPaletteType.Custom);

                var outputDesc = new SharpDX.Direct3D11.Texture2DDescription
                {
                    Width = converter.Size.Width,
                    Height = converter.Size.Height,
                    ArraySize = 1,
                    BindFlags = SharpDX.Direct3D11.BindFlags.ShaderResource,
                    Usage = SharpDX.Direct3D11.ResourceUsage.Default,
                    CpuAccessFlags = SharpDX.Direct3D11.CpuAccessFlags.None,
                    Format = SharpDX.DXGI.Format.R8G8B8A8_UNorm,
                    MipLevels = 1,
                    OptionFlags = SharpDX.Direct3D11.ResourceOptionFlags.None,
                    SampleDescription = new SharpDX.DXGI.SampleDescription(1, 0)
                };

                // Build a SharpDX stream and copy the converted pixel data to it
                using (var dataStream = new SharpDX.DataStream(outputDesc.Height * outputDesc.Width * 4, true, true))
                {
                    var stride = converter.Size.Width * 4;
                    converter.CopyPixels(stride, dataStream);
                    var rect = new SharpDX.DataRectangle(dataStream.DataPointer, stride);

                    return new Texture2D(graphicsDevice, outputDesc.Width, outputDesc.Height)
                    {
                        _texture = new SharpDX.Direct3D11.Texture2D(graphicsDevice._d3dDevice, outputDesc, rect)
                    };
                }
            }
=======
            throw new NotImplementedException(); 
>>>>>>> 0a936cd7
#elif PSS
            return new Texture2D(graphicsDevice, stream);
#else
            using (Bitmap image = (Bitmap)Bitmap.FromStream(stream))
            {
                // Fix up the Image to match the expected format
                image.RGBToBGR();

                var data = new byte[image.Width * image.Height * 4];

                BitmapData bitmapData = image.LockBits(new System.Drawing.Rectangle(0, 0, image.Width, image.Height),
                    ImageLockMode.ReadOnly, System.Drawing.Imaging.PixelFormat.Format32bppArgb);
                if (bitmapData.Stride != image.Width * 4) throw new NotImplementedException();
                Marshal.Copy(bitmapData.Scan0, data, 0, data.Length);
                image.UnlockBits(bitmapData);

                Texture2D texture = null;
                texture = new Texture2D(graphicsDevice, image.Width, image.Height);
                texture.SetData(data);

                return texture;
            }
#endif
        }

        private void FillTextureFromStream(Stream stream)
        {
#if ANDROID
            // Work-around for "The program 'Mono' has exited with code 255 (0xff)."
            // Based on http://stackoverflow.com/questions/7535503/mono-for-android-exit-code-255-on-bitmapfactory-decodestream
            //Bitmap image = BitmapFactory.DecodeStream(stream);
            Bitmap image = null;
            using (MemoryStream memStream = new MemoryStream())
            {
                stream.CopyTo(memStream);
                image = BitmapFactory.DecodeByteArray(memStream.GetBuffer(), 0, (int)memStream.Length);
            }
            var width = image.Width;
            var height = image.Height;

            int[] pixels = new int[width * height];
            image.GetPixels(pixels, 0, width, 0, 0, width, height);

            // Convert from ARGB to ABGR
            for (int i = 0; i < width * height; ++i)
            {
                uint pixel = (uint)pixels[i];
                pixels[i] = (int)((pixel & 0xFF00FF00) | ((pixel & 0x00FF0000) >> 16) | ((pixel & 0x000000FF) << 16));
            }
            
            this.SetData<int>(pixels);
#endif
        }

        public void SaveAsJpeg(Stream stream, int width, int height)
        {
#if WINRT
            SaveAsImage(BitmapEncoder.JpegEncoderId, stream, width, height);
#else
            throw new NotImplementedException();
#endif
        }

        public void SaveAsPng(Stream stream, int width, int height)
        {
#if WINRT
            SaveAsImage(BitmapEncoder.PngEncoderId, stream, width, height);
#else
            throw new NotImplementedException();
#endif
        }

#if WINRT
        private void SaveAsImage(Guid encoderId, Stream stream, int width, int height)
        {
            var pixelData = new byte[Width * Height * GraphicsExtensions.Size(Format)];
            GetData(pixelData);

            // TODO: We need to convert from Format to R8G8B8A8!

            // TODO: We should implement async SaveAsPng() for WinRT.
            Task.Run(async () =>
            {
                // Create a temporary memory stream for writing the png.
                var memstream = new InMemoryRandomAccessStream();

                // Write the png.
                var encoder = await BitmapEncoder.CreateAsync(encoderId, memstream);
                encoder.SetPixelData(BitmapPixelFormat.Rgba8, BitmapAlphaMode.Ignore, (uint)width, (uint)height, 96, 96, pixelData);
                await encoder.FlushAsync();

                // Copy the memory stream into the real output stream.
                memstream.Seek(0);
                memstream.AsStreamForRead().CopyTo(stream);

            }).Wait();
        }
		
		
        public static SharpDX.Direct3D11.Texture2D CreateTex2DFromBitmap(SharpDX.WIC.BitmapSource bsource, GraphicsDevice device)
        {

            SharpDX.Direct3D11.Texture2DDescription desc;
            desc.Width = bsource.Size.Width;
            desc.Height = bsource.Size.Height;
            desc.ArraySize = 1;
            desc.BindFlags = SharpDX.Direct3D11.BindFlags.ShaderResource;
            desc.Usage = SharpDX.Direct3D11.ResourceUsage.Default;
            desc.CpuAccessFlags = SharpDX.Direct3D11.CpuAccessFlags.None;
            desc.Format = SharpDX.DXGI.Format.R8G8B8A8_UNorm;
            desc.MipLevels = 1;
            desc.OptionFlags = SharpDX.Direct3D11.ResourceOptionFlags.None;
            desc.SampleDescription.Count = 1;
            desc.SampleDescription.Quality = 0;

			SharpDX.Direct3D11.Texture2D dx11Texture;
			
            using(SharpDX.DataStream s = new SharpDX.DataStream(bsource.Size.Height * bsource.Size.Width * 4, true, true))
			{
				bsource.CopyPixels(bsource.Size.Width * 4, s);

				SharpDX.DataRectangle rect = new SharpDX.DataRectangle(s.DataPointer, bsource.Size.Width * 4);

				dx11Texture = new SharpDX.Direct3D11.Texture2D(device._d3dDevice, desc, rect);
			}
            
			return dx11Texture;
        }

        static SharpDX.WIC.ImagingFactory imgfactory = null;
        private static SharpDX.WIC.BitmapSource LoadBitmap(Stream stream, out SharpDX.WIC.BitmapDecoder decoder)
        {
            if (imgfactory == null)
            {
                imgfactory = new SharpDX.WIC.ImagingFactory();
            }
			
			SharpDX.WIC.FormatConverter fconv = null;
			
            decoder = new SharpDX.WIC.BitmapDecoder(
                imgfactory,
                stream,
                SharpDX.WIC.DecodeOptions.CacheOnDemand
                );

			fconv = new SharpDX.WIC.FormatConverter(imgfactory);

			fconv.Initialize(
				decoder.GetFrame(0),
				SharpDX.WIC.PixelFormat.Format32bppPRGBA,
				SharpDX.WIC.BitmapDitherType.None, null,
				0.0, SharpDX.WIC.BitmapPaletteType.Custom);

			return fconv;
        }
		
		
#endif // WINRT

        // This method allows games that use Texture2D.FromStream 
        // to reload their textures after the GL context is lost.
        internal void Reload(Stream textureStream)
        {
#if OPENGL
            GenerateGLTextureIfRequired();
            FillTextureFromStream(textureStream);
#endif
        }

#if OPENGL
        private void GenerateGLTextureIfRequired()
        {
            if (this.glTexture < 0)
            {
#if IPHONE || ANDROID
                GL.GenTextures(1, ref this.glTexture);
#else
                GL.GenTextures(1, out this.glTexture);
#endif
                GraphicsExtensions.CheckGLError();

                // For best compatibility and to keep the default wrap mode of XNA, only set ClampToEdge if either
                // dimension is not a power of two.
                var wrap = TextureWrapMode.Repeat;
                if (((width & (width - 1)) != 0) || ((height & (height - 1)) != 0))
                    wrap = TextureWrapMode.ClampToEdge;

                GL.BindTexture(TextureTarget.Texture2D, this.glTexture);
                GraphicsExtensions.CheckGLError();
                GL.TexParameter(TextureTarget.Texture2D, TextureParameterName.TextureMinFilter,
                                (levelCount > 1) ? (int)TextureMinFilter.LinearMipmapLinear : (int)TextureMinFilter.Linear);
                GraphicsExtensions.CheckGLError();
                GL.TexParameter(TextureTarget.Texture2D, TextureParameterName.TextureMagFilter,
                                (int)TextureMagFilter.Linear);
                GraphicsExtensions.CheckGLError();
                GL.TexParameter(TextureTarget.Texture2D, TextureParameterName.TextureWrapS, (int)wrap);
                GraphicsExtensions.CheckGLError();
                GL.TexParameter(TextureTarget.Texture2D, TextureParameterName.TextureWrapT, (int)wrap);
                GraphicsExtensions.CheckGLError();
            }
        }
#endif

#if ANDROID
		private byte[] GetTextureData(int ThreadPriorityLevel)
		{
			int framebufferId = -1;
            int renderBufferID = -1;
            
			GL.GenFramebuffers(1, ref framebufferId);
            GraphicsExtensions.CheckGLError();
            GL.BindFramebuffer(All.Framebuffer, framebufferId);
            GraphicsExtensions.CheckGLError();
            //renderBufferIDs = new int[currentRenderTargets];
            GL.GenRenderbuffers(1, ref renderBufferID);
            GraphicsExtensions.CheckGLError();

            // attach the texture to FBO color attachment point
            GL.FramebufferTexture2D(All.Framebuffer, All.ColorAttachment0,
                All.Texture2D, this.glTexture, 0);
            GraphicsExtensions.CheckGLError();

            // create a renderbuffer object to store depth info
            GL.BindRenderbuffer(All.Renderbuffer, renderBufferID);
            GraphicsExtensions.CheckGLError();
            GL.RenderbufferStorage(All.Renderbuffer, All.DepthComponent24Oes,
                Width, Height);
            GraphicsExtensions.CheckGLError();

            // attach the renderbuffer to depth attachment point
            GL.FramebufferRenderbuffer(All.Framebuffer, All.DepthAttachment,
                All.Renderbuffer, renderBufferID);
            GraphicsExtensions.CheckGLError();

            All status = GL.CheckFramebufferStatus(All.Framebuffer);

            if (status != All.FramebufferComplete)
                throw new Exception("Error creating framebuffer: " + status);	
			byte[] imageInfo;
            int sz = 0;

            switch (this.Format)
            {
                case SurfaceFormat.Color: //kTexture2DPixelFormat_RGBA8888
                case SurfaceFormat.Dxt3:

                    sz = 4;
                    imageInfo = new byte[(Width * Height) * sz];
                    break;
                case SurfaceFormat.Bgra4444: //kTexture2DPixelFormat_RGBA4444
                    sz = 2;
                    imageInfo = new byte[(Width * Height) * sz];

                    break;
                case SurfaceFormat.Bgra5551: //kTexture2DPixelFormat_RGB5A1
                    sz = 2;
                    imageInfo = new byte[(Width * Height) * sz];
                    break;
                case SurfaceFormat.Alpha8:  // kTexture2DPixelFormat_A8 
                    sz = 1;
                    imageInfo = new byte[(Width * Height) * sz];
                    break;
                default:
                    throw new NotSupportedException("Texture format");
            }

			GL.ReadPixels(0,0,Width, Height, All.Rgba, All.UnsignedByte, imageInfo);
            GraphicsExtensions.CheckGLError();
            GL.FramebufferRenderbuffer(All.Framebuffer, All.DepthAttachment, All.Renderbuffer, 0);
            GraphicsExtensions.CheckGLError();
            GL.DeleteRenderbuffers(1, ref renderBufferID);
            GraphicsExtensions.CheckGLError();
            GL.DeleteFramebuffers(1, ref framebufferId);
            GraphicsExtensions.CheckGLError();
            GL.BindFramebuffer(All.Framebuffer, 0);
            GraphicsExtensions.CheckGLError();
            return imageInfo;
		}
#endif
	}
}
<|MERGE_RESOLUTION|>--- conflicted
+++ resolved
@@ -705,49 +705,7 @@
 			}
             return toReturn;
 #elif DIRECTX
-<<<<<<< HEAD
-            // Use WIC to decode the image into the output format
-            using (var factory = new SharpDX.WIC.ImagingFactory2())
-            using (var decoder = new SharpDX.WIC.BitmapDecoder(factory, stream, SharpDX.WIC.DecodeOptions.CacheOnLoad))
-            using (var converter = new SharpDX.WIC.FormatConverter(factory))
-            {
-                converter.Initialize(decoder.GetFrame(0),
-                                    SharpDX.WIC.PixelFormat.Format32bppRGBA,
-                                    SharpDX.WIC.BitmapDitherType.None,
-                                    null,
-                                    0,
-                                    SharpDX.WIC.BitmapPaletteType.Custom);
-
-                var outputDesc = new SharpDX.Direct3D11.Texture2DDescription
-                {
-                    Width = converter.Size.Width,
-                    Height = converter.Size.Height,
-                    ArraySize = 1,
-                    BindFlags = SharpDX.Direct3D11.BindFlags.ShaderResource,
-                    Usage = SharpDX.Direct3D11.ResourceUsage.Default,
-                    CpuAccessFlags = SharpDX.Direct3D11.CpuAccessFlags.None,
-                    Format = SharpDX.DXGI.Format.R8G8B8A8_UNorm,
-                    MipLevels = 1,
-                    OptionFlags = SharpDX.Direct3D11.ResourceOptionFlags.None,
-                    SampleDescription = new SharpDX.DXGI.SampleDescription(1, 0)
-                };
-
-                // Build a SharpDX stream and copy the converted pixel data to it
-                using (var dataStream = new SharpDX.DataStream(outputDesc.Height * outputDesc.Width * 4, true, true))
-                {
-                    var stride = converter.Size.Width * 4;
-                    converter.CopyPixels(stride, dataStream);
-                    var rect = new SharpDX.DataRectangle(dataStream.DataPointer, stride);
-
-                    return new Texture2D(graphicsDevice, outputDesc.Width, outputDesc.Height)
-                    {
-                        _texture = new SharpDX.Direct3D11.Texture2D(graphicsDevice._d3dDevice, outputDesc, rect)
-                    };
-                }
-            }
-=======
             throw new NotImplementedException(); 
->>>>>>> 0a936cd7
 #elif PSS
             return new Texture2D(graphicsDevice, stream);
 #else
