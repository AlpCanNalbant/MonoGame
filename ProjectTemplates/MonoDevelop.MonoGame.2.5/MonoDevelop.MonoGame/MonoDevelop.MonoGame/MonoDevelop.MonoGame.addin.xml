<Addin id          = "MonoGame"
       namespace   = "MonoDevelop"
       name        = "MonoGame Project Templates"
       author      = "Dean Ellis"
       copyright   = "GPL"
       url         = "http://monogame.codeplex.com/"
       description = "C# Project and File templates for MonoGame"
       category    = "Mono Game"
       version     = "2.5">


	<Runtime>
		<Import file = "templates/MonoGameAndroidProject.xpt.xml"/>
		<Import file = "templates/MonoGameiOSProject.xpt.xml"/>
		<Import file = "templates/MonoGameWindowsProject.xpt.xml"/>
		<Import file = "templates/MonoGameLinuxProject.xpt.xml"/>
<<<<<<< HEAD
        <Import file = "MonoDevelop.MonoGame.dll"/>
=======
		<Import file = "MonoDevelop.MonoGame.dll"/>
>>>>>>> 052918c2
	</Runtime>

	<Dependencies>
		<Addin id="Core" version="2.8"/>
		<Addin id="Ide" version="2.8"/>
		<Addin id="SourceEditor2" version="2.8"/>
		<Addin id="Refactoring" version="2.8"/>
		<Addin id="Autotools" version="2.8"/>
	</Dependencies>
    
    <Extension path = "/MonoDevelop/Core/StockIcons">
        <StockIcon stockid = "monogame-project" file = "icons/monogame-project-32.png" />
     </Extension>
	
	<Extension path = "/MonoDevelop/ProjectModel/MSBuildItemTypes">
		<DotNetProjectSubtype id="MonoGame"
			guid="{9b831fef-f496-498f-9fe8-180da5cb4258}"
			type="MonoDevelop.MonoGame.MonoGameProject">			
		</DotNetProjectSubtype>
	</Extension>

    <Extension path = "/MonoDevelop/ProjectModel/ProjectBindings">  
        <ProjectBinding id = "MonoGame" class = "MonoDevelop.MonoGame.MonoGameProjectBinding" />  
    </Extension>  
    
    <Extension path = "/MonoDevelop/Ide/ProjectTemplates">
        <ProjectTemplate id = "MonoGameForAndroidProject" file = "templates/MonoGameAndroidProject.xpt.xml"/> 
		<ProjectTemplate id = "MonoGameForiOSProject" file = "templates/MonoGameiOSProject.xpt.xml"/> 
        <ProjectTemplate id = "MonoGameForWindowsProject" file = "templates/MonoGameWindowsProject.xpt.xml"/>                
        <ProjectTemplate id = "MonoGameForLinuxProject" file = "templates/MonoGameLinuxProject.xpt.xml"/> 
    </Extension>

	<Extension path = "/MonoDevelop/Ide/FileTemplates">
        <FileTemplate id = "MonoGameAndroidClass" resource = "MonoGameAndroidClass.xft.xml"/>
		<FileTemplate id = "MonoGameiOSClass" resource = "MonoGameiOSClass.xft.xml"/>
    </Extension>	
	
</Addin><|MERGE_RESOLUTION|>--- conflicted
+++ resolved
@@ -14,11 +14,7 @@
 		<Import file = "templates/MonoGameiOSProject.xpt.xml"/>
 		<Import file = "templates/MonoGameWindowsProject.xpt.xml"/>
 		<Import file = "templates/MonoGameLinuxProject.xpt.xml"/>
-<<<<<<< HEAD
         <Import file = "MonoDevelop.MonoGame.dll"/>
-=======
-		<Import file = "MonoDevelop.MonoGame.dll"/>
->>>>>>> 052918c2
 	</Runtime>
 
 	<Dependencies>
